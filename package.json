--- conflicted
+++ resolved
@@ -1,83 +1,107 @@
 {
-  "name": "instantllycards",
-  "main": "expo-router/entry",
-<<<<<<< HEAD
-  "version": "1.0.45",
-=======
-  "version": "1.0.47",
->>>>>>> 6912c2a9
-  "scripts": {
-    "start": "expo start",
-    "android": "expo run:android",
-    "ios": "expo run:ios",
-    "web": "expo start --web",
-    "postinstall": "patch-package"
-  },
-  "dependencies": {
-    "@expo/metro-runtime": "~6.1.2",
-    "@expo/vector-icons": "^15.0.2",
-    "@react-native-async-storage/async-storage": "2.2.0",
-    "@react-native-community/datetimepicker": "^8.4.4",
-    "@react-native-firebase/app": "^21.14.0",
-    "@react-native-firebase/auth": "^21.14.0",
-    "@react-navigation/material-top-tabs": "^7.4.2",
-    "@react-navigation/native": "^7.1.8",
-    "@tanstack/react-query": "^5.87.4",
-    "axios": "^1.12.1",
-    "expo": "^54.0.23",
-    "expo-application": "^7.0.8",
-    "expo-asset": "~12.0.12",
-    "expo-av": "^16.0.8",
-    "expo-build-properties": "~1.0.9",
-    "expo-constants": "~18.0.8",
-    "expo-contacts": "~15.0.9",
-    "expo-dev-client": "~6.0.17",
-    "expo-device": "~8.0.9",
-    "expo-file-system": "~19.0.21",
-    "expo-font": "~14.0.8",
-    "expo-image-picker": "~17.0.8",
-    "expo-intent-launcher": "~13.0.8",
-    "expo-linear-gradient": "~15.0.7",
-    "expo-linking": "~8.0.8",
-    "expo-location": "~19.0.7",
-    "expo-media-library": "~18.2.1",
-    "expo-notifications": "~0.32.12",
-    "expo-router": "~6.0.14",
-    "expo-sharing": "~14.0.8",
-    "expo-splash-screen": "~31.0.10",
-    "expo-status-bar": "~3.0.8",
-    "expo-web-browser": "~15.0.9",
-    "ionicons": "^8.0.13",
-    "patch-package": "^8.0.1",
-    "react": "19.1.0",
-    "react-dom": "19.1.0",
-    "react-native": "0.81.5",
-    "react-native-calendars": "^1.1313.0",
-    "react-native-google-play-install-referrer": "^1.0.0",
-    "react-native-pager-view": "^6.9.1",
-    "react-native-picker-select": "^9.3.1",
-    "react-native-qrcode-svg": "^6.3.15",
-    "react-native-reanimated": "~4.1.1",
-    "react-native-safe-area-context": "~5.6.0",
-    "react-native-screens": "~4.16.0",
-    "react-native-share": "^12.2.1",
-    "react-native-sms-retriever": "^1.1.1",
-    "react-native-svg": "15.12.1",
-    "react-native-tab-view": "^4.2.0",
-    "react-native-web": "~0.21.0",
-    "react-native-webview": "13.15.0",
-    "react-native-worklets": "0.5.1",
-    "socket.io-client": "^4.8.1",
-    "zod": "^3.24.1",
-    "zustand": "^5.0.8"
-  },
-  "devDependencies": {
-    "@types/react": "~19.1.0",
-    "@types/react-native": "^0.72.8",
-    "ansi-escapes": "^7.1.1",
-    "babel-plugin-module-resolver": "^5.0.2",
-    "react-test-renderer": "19.1.0",
-    "typescript": "~5.9.2"
-  },
-  "private": true
+  "expo": {
+    "name": "Instantlly Cards",
+    "slug": "instantllycards",
+    "version": "1.0.48",
+    "orientation": "portrait",
+    "icon": "./assets/logo.png",
+    "scheme": "instantllycards",
+    "userInterfaceStyle": "automatic",
+    "newArchEnabled": true,
+    "extra": {
+      "EXPO_PUBLIC_API_BASE": "",
+      "router": {},
+      "eas": {
+        "projectId": "2d7524da-4330-496c-816f-4e011831e6f4"
+      }
+    },
+    "splash": {
+      "image": "./assets/logo.png",
+      "resizeMode": "contain",
+      "backgroundColor": "#FFFFFF"
+    },
+    "ios": {
+      "supportsTablet": true,
+      "icon": "./assets/logo.png",
+      "bundleIdentifier": "com.instantllycards.www.twa",
+      "infoPlist": {
+        "ITSAppUsesNonExemptEncryption": false
+      }
+    },
+    "android": {
+      "package": "com.instantllycards.www.twa",
+      "versionCode": 41,
+      "permissions": [
+        "android.permission.RECEIVE_BOOT_COMPLETED",
+        "android.permission.VIBRATE",
+        "android.permission.WAKE_LOCK"
+      ],
+      "edgeToEdgeEnabled": true,
+      "predictiveBackGestureEnabled": false,
+      "icon": "./assets/logo.png",
+      "adaptiveIcon": {
+        "foregroundImage": "./assets/logo.png",
+        "backgroundColor": "#FFFFFF",
+        "monochromeImage": "./assets/logo.png"
+      },
+      "intentFilters": [
+        {
+          "action": "VIEW",
+          "autoVerify": true,
+          "data": [
+            {
+              "scheme": "https",
+              "host": "instantllycards.com",
+              "pathPrefix": "/signup"
+            },
+            {
+              "scheme": "http",
+              "host": "instantllycards.com",
+              "pathPrefix": "/signup"
+            }
+          ],
+          "category": [
+            "BROWSABLE",
+            "DEFAULT"
+          ]
+        }
+      ]
+    },
+    "web": {
+      "bundler": "metro",
+      "output": "static",
+      "favicon": "./assets/logo.png"
+    },
+    "notification": {
+      "vapidPublicKey": "BPxDmVKAhbGMGX4Y3P2Qf7UHI8V_N2T6J5K3a9M7ZlQ0E4S8Y9qR1W6D3fG5bC2vL8X7n4oP6I5e9mZ3Y2qS1W4E"
+    },
+    "plugins": [
+      "expo-router",
+      [
+        "expo-notifications",
+        {
+          "icon": "./assets/images/notification-icon.png",
+          "color": "#0F1111",
+          "defaultChannel": "default"
+        }
+      ],
+      [
+        "expo-build-properties",
+        {
+          "android": {
+            "compileSdkVersion": 35,
+            "targetSdkVersion": 35,
+            "buildToolsVersion": "35.0.0",
+            "kotlinVersion": "2.0.21"
+          }
+        }
+      ],
+      "expo-web-browser",
+      "expo-asset"
+    ],
+    "experiments": {
+      "typedRoutes": true
+    },
+    "owner": "rajeshmodi"
+  }
 }