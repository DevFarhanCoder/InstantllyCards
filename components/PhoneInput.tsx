--- conflicted
+++ resolved
@@ -1,10 +1,6 @@
 import React, { useState } from 'react';
-<<<<<<< HEAD
-import { View, Text, TextInput, TouchableOpacity, Modal, FlatList, StyleSheet, Pressable, Alert } from 'react-native';
-=======
 import { View, Text, TextInput, TouchableOpacity, Modal, FlatList, StyleSheet, Pressable, Alert, Dimensions } from 'react-native';
 import { COLORS } from '@/lib/theme';
->>>>>>> d6cb2784
 
 const { width: screenWidth } = Dimensions.get('window');
 
