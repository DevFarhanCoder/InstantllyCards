--- conflicted
+++ resolved
@@ -43,22 +43,7 @@
     Animated,
     TextInput,
 } from "react-native";
-<<<<<<< HEAD
-import { SafeAreaView } from "react-native-safe-area-context";
-import * as ImagePicker from "expo-image-picker";
-import { useMutation, useQueryClient, useQuery } from "@tanstack/react-query";
-import { router, useLocalSearchParams } from "expo-router";
-import { Ionicons } from '@expo/vector-icons';
-import FormInput from "../../components/FormInput";
-import PhoneInput from "../../components/PhoneInput";
-import BusinessAvatar from "../../components/BusinessAvatar";
-import { PrimaryButton } from "../../components/PrimaryButton";
-import api from "../../lib/api";
-
-
-=======
 import PhoneInput from "@/components/PhoneInput";
->>>>>>> d6cb2784
 
 // ---------- simple validators ----------
 const isNonEmpty = (v: string) => v.trim().length > 0;
