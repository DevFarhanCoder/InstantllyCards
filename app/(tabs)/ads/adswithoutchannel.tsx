--- conflicted
+++ resolved
@@ -1,28 +1,23 @@
-﻿import React, { useState, useRef, useEffect } from "react";
-import { View, Text, TouchableOpacity, StyleSheet, ScrollView, Dimensions, TextInput, Alert, ActivityIndicator, Modal, Image, BackHandler, FlatList } from "react-native";
+import React, { useState, useRef, useEffect } from "react";
+import { 
+  View, 
+  Text, 
+  TouchableOpacity, 
+  StyleSheet, 
+  ScrollView, 
+  Dimensions,
+  TextInput,
+  Image,
+  Alert,
+  ActivityIndicator,
+  Platform,
+  RefreshControl
+} from "react-native";
+import * as ImagePicker from 'expo-image-picker';
 import AsyncStorage from '@react-native-async-storage/async-storage';
-import * as ImagePicker from 'expo-image-picker';
-import * as Location from 'expo-location';
-import { Calendar } from 'react-native-calendars';
 import { Ionicons } from '@expo/vector-icons';
-import { searchPostalCodes as searchLocalPostalCodes } from '@/constants/postalCodes';
-import { useRouter } from "expo-router";
-import { getCurrentUser } from '@/lib/useUser';
 
 const { width } = Dimensions.get("window");
-<<<<<<< HEAD
-
-// Format number with Indian number system (lakhs, crores)
-const formatIndianNumber = (num: number): string => {
-  const numStr = num.toString();
-  const lastThree = numStr.substring(numStr.length - 3);
-  const otherNumbers = numStr.substring(0, numStr.length - 3);
-  if (otherNumbers !== '') {
-    return otherNumbers.replace(/\B(?=(\d{2})+(?!\d))/g, ",") + "," + lastThree;
-  }
-  return lastThree;
-};
-=======
 const API_BASE_URL = "https://api.instantllycards.com/api";
 
 interface Ad {
@@ -36,257 +31,112 @@
   hasBottomImage: boolean;
   hasFullscreenImage: boolean;
 }
->>>>>>> ef3842bf
 
 export default function AdsWithoutChannel() {
-  const router = useRouter();
   const [activeTab, setActiveTab] = useState<"create" | "status">("create");
   const scrollViewRef = useRef<ScrollView>(null);
+  
+  // Create Ad State
+  const [title, setTitle] = useState("");
+  const [phoneNumber, setPhoneNumber] = useState("");
+  const [startDate, setStartDate] = useState("");
+  const [endDate, setEndDate] = useState("");
+  const [bottomImage, setBottomImage] = useState<any>(null);
+  const [fullscreenImage, setFullscreenImage] = useState<any>(null);
   const [isSubmitting, setIsSubmitting] = useState(false);
-  const [showForm, setShowForm] = useState(false);
-  const [showDatePicker, setShowDatePicker] = useState<'start' | 'end' | null>(null);
-  const [uploadProgress, setUploadProgress] = useState(0);
-  const [showSuccessModal, setShowSuccessModal] = useState(false);
-  const [showDeleteModal, setShowDeleteModal] = useState(false);
-  const [adToDelete, setAdToDelete] = useState<string | null>(null);
-  const [isDeleting, setIsDeleting] = useState(false);
-  const [editingAdId, setEditingAdId] = useState<string | null>(null);
-  const [openMenuId, setOpenMenuId] = useState<string | null>(null);
-  const [ads, setAds] = useState<any[]>([]);
-  const [loadingAds, setLoadingAds] = useState(false);
-  const [userPhoneNumber, setUserPhoneNumber] = useState<string>('');
-  const [pinCodeSuggestions, setPinCodeSuggestions] = useState<Array<{postalCode: string, displayName: string}>>([]);
-  const [showPinSuggestions, setShowPinSuggestions] = useState(false);
-  const [selectedLocation, setSelectedLocation] = useState<string>('');
-  const [userLocation, setUserLocation] = useState<{latitude: number, longitude: number} | null>(null);
-  const [showImagePreview, setShowImagePreview] = useState(false);
-  const [previewAd, setPreviewAd] = useState<any>(null);
-
-  // Load user's phone number and location on mount
+  
+  // Status State
+  const [myAds, setMyAds] = useState<Ad[]>([]);
+  const [isLoadingAds, setIsLoadingAds] = useState(false);
+  const [refreshing, setRefreshing] = useState(false);
+  const [userCredits, setUserCredits] = useState(0);
+
   useEffect(() => {
-    loadUserPhone();
-    getCurrentLocation();
-  }, []);
-
-  // Fetch ads when userPhoneNumber is loaded and status tab is active
-  useEffect(() => {
-    if (activeTab === 'status' && userPhoneNumber) {
-      fetchAds();
-    }
-  }, [userPhoneNumber, activeTab]);
-
-  // Handle Android back button when menu is open
-  useEffect(() => {
-    const backAction = () => {
-      if (openMenuId !== null) {
-        setOpenMenuId(null);
-        return true; // Prevent default back action
-      }
-      return false; // Allow default back action
-    };
-
-    const backHandler = BackHandler.addEventListener(
-      'hardwareBackPress',
-      backAction
-    );
-
-    return () => backHandler.remove();
-  }, [openMenuId]);
-
-  const loadUserPhone = async () => {
+    loadUserData();
+    if (activeTab === 'status') {
+      loadMyAds();
+    }
+  }, [activeTab]);
+
+  const loadUserData = async () => {
     try {
-      // First try to get from user profile
-      const user = await getCurrentUser();
-      if (user?.phone) {
-        console.log('✅ Loaded phone from user profile:', user.phone);
-        setUserPhoneNumber(user.phone);
-        return;
-      }
-
-      // Fallback to AsyncStorage (for backward compatibility)
-      const savedPhone = await AsyncStorage.getItem('userPhoneNumber');
-      if (savedPhone) {
-        console.log('✅ Loaded phone from AsyncStorage:', savedPhone);
-        setUserPhoneNumber(savedPhone);
-      } else {
-        console.log('⚠️ No phone number found. User needs to create an ad first or login.');
+      const token = await AsyncStorage.getItem('authToken');
+      if (token) {
+        // Load user credits
+        const response = await fetch(`${API_BASE_URL}/credits/balance`, {
+          headers: {
+            'Authorization': `Bearer ${token}`
+          }
+        });
+        const data = await response.json();
+        if (data.success) {
+          setUserCredits(data.credits);
+        }
       }
     } catch (error) {
-      console.error('❌ Failed to load user phone:', error);
-    }
-  };
-
-  const saveUserPhone = async (phone: string) => {
-    try {
-      const formattedPhone = phone.startsWith('+91') ? phone : '+91' + phone;
-      await AsyncStorage.setItem('userPhoneNumber', formattedPhone);
-      setUserPhoneNumber(formattedPhone);
-    } catch (error) {
-      console.error('Failed to save user phone:', error);
-    }
-  };
-
-  // Form state
-  const [formData, setFormData] = useState({
-    title: '',
-    bottomImage: '',
-    fullscreenImage: '',
-    phoneNumber: '',
-    pinCode: '',
-    startDate: '',
-    endDate: '',
-    priority: 5,
-  });
+      console.error('Load user data error:', error);
+    }
+  };
 
   const changeTab = (tab: "create" | "status") => {
     setActiveTab(tab);
     scrollViewRef.current?.scrollTo({ x: tab === "create" ? 0 : width, animated: true });
-    
-    // Fetch ads when switching to status tab
-    if (tab === "status") {
-      fetchAds();
-    }
   };
 
   const handleScroll = (event: any) => {
     const offsetX = event.nativeEvent.contentOffset.x;
     if (offsetX >= width / 2) {
       setActiveTab("status");
-      fetchAds();
     } else {
       setActiveTab("create");
     }
   };
 
-  const fetchAds = async () => {
-    if (!userPhoneNumber) {
-      console.log('⏳ Waiting for phone number to load...');
+  const pickImage = async (type: 'bottom' | 'fullscreen') => {
+    const { status } = await ImagePicker.requestMediaLibraryPermissionsAsync();
+    if (status !== 'granted') {
+      Alert.alert('Permission Required', 'Camera roll permission is required to select images');
       return;
     }
 
-    setLoadingAds(true);
-    try {
-      console.log(`📱 Fetching ads for phone: ${userPhoneNumber}`);
-      
-      // Try the new my-ads endpoint first
-      let response = await fetch(
-        `https://instantlly-cards-backend-1.onrender.com/api/ads/my-ads?phoneNumber=${encodeURIComponent(userPhoneNumber)}`
-      );
-      
-      // If my-ads endpoint not available yet (400/404), fallback to fetching all and filtering
-      if (!response.ok) {
-        console.log('⚠️ my-ads endpoint not ready, using fallback method');
-        
-        // Fetch all ads with admin token and filter client-side
-        response = await fetch('https://instantlly-cards-backend-1.onrender.com/api/ads?approvalStatus=all', {
-          headers: {
-            'Authorization': 'Bearer eyJhbGciOiJIUzI1NiIsInR5cCI6IkpXVCJ9.eyJpZCI6IjY5MDVjNDlmMGVhNjllMTczMWE4YmU1MCIsInVzZXJuYW1lIjoiYWRtaW4iLCJyb2xlIjoic3VwZXJfYWRtaW4iLCJpYXQiOjE3NjMxODEwMDgsImV4cCI6MTc2Mzc4NTgwOH0.EurOhS259RX5pIuN9ldguLe1Xoy11FOjKedkSaz6pfM',
-          },
-        });
-      }
-      
-      const data = await response.json();
-      if (response.ok) {
-        let allAds = data.data || [];
-        
-        // Filter to show only this user's ads if we used the fallback method
-        if (data.pagination) {
-          // This means we got all ads, need to filter
-          allAds = allAds.filter((ad: any) => ad.phoneNumber === userPhoneNumber);
-        }
-        
-        setAds(allAds);
-        console.log(`✅ Loaded ${allAds.length} ads for status tab`);
-      } else {
-        console.error('❌ Failed to fetch ads:', data.message);
-        Alert.alert('Error', data.message || 'Failed to load your ads');
-      }
-    } catch (error) {
-      console.error('❌ Network error fetching ads:', error);
-      Alert.alert('Error', 'Failed to load your ads. Please check your internet connection.');
-    } finally {
-      setLoadingAds(false);
-    }
-  };
-
-  const handleDeleteClick = (adId: string) => {
-    setAdToDelete(adId);
-    setShowDeleteModal(true);
-  };
-
-  const confirmDelete = async () => {
-    if (!adToDelete) return;
-    
-    setIsDeleting(true);
-    try {
-      const response = await fetch(`https://instantlly-cards-backend-1.onrender.com/api/ads/${adToDelete}`, {
-        method: 'DELETE',
-        headers: {
-          'Authorization': 'Bearer eyJhbGciOiJIUzI1NiIsInR5cCI6IkpXVCJ9.eyJpZCI6IjY5MDVjNDlmMGVhNjllMTczMWE4YmU1MCIsInVzZXJuYW1lIjoiYWRtaW4iLCJyb2xlIjoic3VwZXJfYWRtaW4iLCJpYXQiOjE3NjMxODEwMDgsImV4cCI6MTc2Mzc4NTgwOH0.EurOhS259RX5pIuN9ldguLe1Xoy11FOjKedkSaz6pfM',
-        },
-      });
-
-      if (response.ok) {
-        // Refresh ads list
-        fetchAds();
-        setShowDeleteModal(false);
-        setAdToDelete(null);
-        Alert.alert('Success', 'Advertisement deleted successfully');
-      } else {
-        Alert.alert('Error', 'Failed to delete advertisement');
-      }
-    } catch (error) {
-      Alert.alert('Error', 'Failed to delete advertisement');
-    } finally {
-      setIsDeleting(false);
-    }
-  };
-
-  const cancelDelete = () => {
-    setShowDeleteModal(false);
-    setAdToDelete(null);
-  };
-
-  const handleEdit = (ad: any) => {
-    // Populate form with ad data
-    setFormData({
-      title: ad.title,
-      bottomImage: ad.bottomImage || '',
-      fullscreenImage: ad.fullscreenImage || '',
-      phoneNumber: ad.phoneNumber,
-      pinCode: ad.pinCode || '',
-      startDate: ad.startDate,
-      endDate: ad.endDate,
-      priority: ad.priority || 5,
-    });
-    setEditingAdId(ad._id);
-    setShowForm(true);
-    // Switch to Create tab
-    changeTab('create');
-  };
-
-  const pickImage = async (type: 'bottom' | 'fullscreen') => {
     const result = await ImagePicker.launchImageLibraryAsync({
       mediaTypes: ImagePicker.MediaTypeOptions.Images,
       allowsEditing: true,
       aspect: type === 'bottom' ? [624, 174] : [624, 1000],
       quality: 0.8,
-      base64: true,
     });
 
-    if (!result.canceled && result.assets[0].base64) {
-      const base64Image = `data:image/jpeg;base64,${result.assets[0].base64}`;
+    if (!result.canceled && result.assets[0]) {
       if (type === 'bottom') {
-        setFormData({ ...formData, bottomImage: base64Image });
+        setBottomImage(result.assets[0]);
       } else {
-        setFormData({ ...formData, fullscreenImage: base64Image });
+        setFullscreenImage(result.assets[0]);
       }
     }
   };
 
-  const handleSubmit = async () => {
-    if (!formData.title || !formData.bottomImage || !formData.phoneNumber || !formData.startDate || !formData.endDate) {
-      Alert.alert('Error', 'Please fill in all required fields');
+  const submitAd = async () => {
+    // Validation
+    if (!title.trim()) {
+      Alert.alert('Error', 'Please enter ad title');
+      return;
+    }
+    if (!phoneNumber.trim()) {
+      Alert.alert('Error', 'Please enter phone number');
+      return;
+    }
+    if (!startDate || !endDate) {
+      Alert.alert('Error', 'Please enter start and end dates');
+      return;
+    }
+    if (!bottomImage) {
+      Alert.alert('Error', 'Bottom banner image is required');
+      return;
+    }
+
+    // Check credits
+    if (userCredits < 1020) {
+      Alert.alert('Insufficient Credits', `You need 1020 credits to create an ad. Current balance: ${userCredits}`);
       return;
     }
 
@@ -309,497 +159,125 @@
 
   const submitAdConfirmed = async () => {
     setIsSubmitting(true);
-    setUploadProgress(0);
-    
+
     try {
-      // Simulate upload progress
-      const progressInterval = setInterval(() => {
-        setUploadProgress(prev => {
-          if (prev >= 90) {
-            clearInterval(progressInterval);
-            return 90;
-          }
-          return prev + 10;
-        });
-      }, 100);
-
-      // Save user's phone number for filtering
-      await saveUserPhone(formData.phoneNumber);
-
-      // Format phone number
-      const phoneNumber = formData.phoneNumber.startsWith('+91') 
-        ? formData.phoneNumber 
-        : '+91' + formData.phoneNumber;
-
-      // For EDITING existing ads, use the old admin endpoint
-      if (editingAdId) {
-        const submitData: any = {
-          ...formData,
-          phoneNumber,
-        };
-
-        const response = await fetch(
-          `https://instantlly-cards-backend-1.onrender.com/api/ads/${editingAdId}`,
-          {
-            method: 'PUT',
-            headers: {
-              'Content-Type': 'application/json',
-              'Authorization': 'Bearer eyJhbGciOiJIUzI1NiIsInR5cCI6IkpXVCJ9.eyJpZCI6IjY5MDVjNDlmMGVhNjllMTczMWE4YmU1MCIsInVzZXJuYW1lIjoiYWRtaW4iLCJyb2xlIjoic3VwZXJfYWRtaW4iLCJpYXQiOjE3NjMxODEwMDgsImV4cCI6MTc2Mzc4NTgwOH0.EurOhS259RX5pIuN9ldguLe1Xoy11FOjKedkSaz6pfM',
-            },
-            body: JSON.stringify(submitData),
-          }
+      const userPhone = await AsyncStorage.getItem('user_phone');
+
+      const formData = new FormData();
+      formData.append('title', title);
+      formData.append('phoneNumber', phoneNumber);
+      formData.append('uploaderPhone', userPhone || phoneNumber);
+      formData.append('startDate', startDate);
+      formData.append('endDate', endDate);
+
+      // Add bottom image
+      formData.append('images', {
+        uri: bottomImage.uri,
+        type: 'image/jpeg',
+        name: 'bottom.jpg'
+      } as any);
+
+      // Add fullscreen image if selected
+      if (fullscreenImage) {
+        formData.append('images', {
+          uri: fullscreenImage.uri,
+          type: 'image/jpeg',
+          name: 'fullscreen.jpg'
+        } as any);
+      }
+
+      const response = await fetch(`${API_BASE_URL}/channel-partner/ads`, {
+        method: 'POST',
+        body: formData
+      });
+
+      const data = await response.json();
+
+      if (response.ok) {
+        Alert.alert(
+          '✅ Ad Submitted Successfully!',
+          `💳 1020 credits deducted\n📊 Remaining credits: ${data.remainingCredits?.toLocaleString() || 'N/A'}\n\n⏳ Your ad is now pending admin approval.\n💵 After approval, admin will contact you for ₹180 payment.`,
+          [{ text: 'OK', onPress: () => {
+            // Reset form
+            setTitle('');
+            setPhoneNumber('');
+            setStartDate('');
+            setEndDate('');
+            setBottomImage(null);
+            setFullscreenImage(null);
+            // Switch to status tab to see the submitted ad
+            setActiveTab('status');
+            // Reload ads
+            loadMyAds();
+          }}]
         );
-
-        clearInterval(progressInterval);
-        setUploadProgress(100);
-
-        const data = await response.json();
-
-        if (response.ok) {
-          setShowSuccessModal(true);
-          setTimeout(() => {
-            setFormData({
-              title: '',
-              bottomImage: '',
-              fullscreenImage: '',
-              phoneNumber: '',
-              pinCode: '',
-              startDate: '',
-              endDate: '',
-              priority: 5,
-            });
-            setShowForm(false);
-            setUploadProgress(0);
-            setEditingAdId(null);
-            fetchAds();
-          }, 2000);
-        } else {
-          console.error(`❌ Failed to update ad:`, data);
-          Alert.alert('Error', data.message || 'Failed to update advertisement');
-          setUploadProgress(0);
-        }
       } else {
-        // For NEW ads, use the regular /api/ads endpoint WITHOUT admin token
-        // This will create ads with 'pending' status that require admin approval
-        
-        const submitData: any = {
-          ...formData,
-          phoneNumber,
-          uploaderName: 'Mobile User',
-        };
-
-        const response = await fetch(
-          'https://instantlly-cards-backend-1.onrender.com/api/ads',
-          {
-            method: 'POST',
-            headers: {
-              'Content-Type': 'application/json',
-              // NO Authorization header - this makes it a mobile user upload (pending status)
-            },
-            body: JSON.stringify(submitData),
-          }
-        );
-
-        clearInterval(progressInterval);
-        setUploadProgress(100);
-
-        const data = await response.json();
-
-        console.log(`📤 Mobile App - New Ad Creation Response:`, data);
-
-        if (response.ok) {
-          // Show success modal
-          setShowSuccessModal(true);
-          
-          // Reset form after a delay
-          setTimeout(() => {
-            setFormData({
-              title: '',
-              bottomImage: '',
-              fullscreenImage: '',
-              phoneNumber: '',
-              pinCode: '',
-              startDate: '',
-              endDate: '',
-              priority: 5,
-            });
-            setShowForm(false);
-            setUploadProgress(0);
-            setEditingAdId(null);
-            // Refresh ads list
-            fetchAds();
-          }, 2000);
-        } else {
-          console.error(`❌ Failed to create ad:`, data);
-          Alert.alert('Error', data.message || 'Failed to create advertisement');
-          setUploadProgress(0);
-        }
+        Alert.alert('Error', data.message || 'Failed to submit ad');
       }
-    } catch (error: any) {
-      Alert.alert('Error', error.message || `Failed to ${editingAdId ? 'update' : 'create'} advertisement`);
-      setUploadProgress(0);
+    } catch (error) {
+      console.error('Submit ad error:', error);
+      Alert.alert('Error', 'Network error. Please try again.');
     } finally {
       setIsSubmitting(false);
     }
   };
 
-  const handleCancel = () => {
-    setFormData({
-      title: '',
-      bottomImage: '',
-      fullscreenImage: '',
-      phoneNumber: '',
-      pinCode: '',
-      startDate: '',
-      endDate: '',
-      priority: 5,
-    });
-    setShowForm(false);
-    setEditingAdId(null);
-  };
-
-  const openDatePicker = (type: 'start' | 'end') => {
-    setShowDatePicker(type);
-  };
-
-  const confirmDate = (dateString: string) => {
-    if (showDatePicker === 'start') {
-      setFormData({ ...formData, startDate: dateString });
-    } else if (showDatePicker === 'end') {
-      setFormData({ ...formData, endDate: dateString });
-    }
-    setShowDatePicker(null);
-  };
-
-  // Get user's current location for better postal code suggestions
-  const getCurrentLocation = async () => {
+  const loadMyAds = async () => {
+    setIsLoadingAds(true);
     try {
-      console.log('📍 Requesting location permission...');
-      const { status } = await Location.requestForegroundPermissionsAsync();
-      
-      if (status !== 'granted') {
-        console.log('⚠️ Location permission denied');
-        return;
-      }
-
-      console.log('📍 Getting current location...');
-      const location = await Location.getCurrentPositionAsync({
-        accuracy: Location.Accuracy.Balanced,
-      });
-      
-      setUserLocation({
-        latitude: location.coords.latitude,
-        longitude: location.coords.longitude,
-      });
-      
-      console.log('✅ User location obtained:', location.coords.latitude, location.coords.longitude);
-    } catch (error) {
-      console.log('❌ Error getting location:', error);
-    }
-  };
-
-  // OpenStreetMap Nominatim API - FREE worldwide postal code search (No API key needed!)
-  const searchPostalCodes = async (query: string) => {
-    console.log('🔍 Nominatim API called with query:', query);
-    
-    if (query.length < 3) {
-      console.log('❌ Query too short (minimum 3 characters)');
-      setPinCodeSuggestions([]);
-      setShowPinSuggestions(false);
-      return;
-    }
-
-    try {
-      // OpenStreetMap Nominatim - FREE, no API key required!
-      // Use postalcode parameter for better postal code-specific results
-      // Add viewbox based on user location to prioritize nearby results
-      let url = `https://nominatim.openstreetmap.org/search?postalcode=${encodeURIComponent(query)}&format=json&limit=15&addressdetails=1&dedupe=0`;
-      
-      // If user location is available, add it to prioritize nearby results
-      if (userLocation) {
-        // Create a bounding box around user's location (approx 200km radius)
-        const latDelta = 2; // roughly 200km
-        const lonDelta = 2;
-        const viewbox = [
-          userLocation.longitude - lonDelta,
-          userLocation.latitude + latDelta,
-          userLocation.longitude + lonDelta,
-          userLocation.latitude - latDelta
-        ].join(',');
-        
-        url += `&viewbox=${viewbox}&bounded=0`;
-        console.log('📍 Using user location for prioritized search');
-      }
-      
-      console.log('📡 Fetching from OpenStreetMap Nominatim...');
-      const response = await fetch(url, {
-        headers: {
-          'User-Agent': 'InstantllyCards/1.0 (Contact: your@email.com)' // Required by Nominatim
-        }
-      });
+      const userPhone = await AsyncStorage.getItem('user_phone');
+      if (!userPhone) return;
+
+      const response = await fetch(`${API_BASE_URL}/channel-partner/ads?phone=${userPhone}`);
+
       const data = await response.json();
-      
-      console.log('📦 Nominatim Response count:', data.length);
-      console.log('📦 Raw data sample:', data.slice(0, 2));
-
-      if (data && data.length > 0) {
-        const suggestions = data.map((item: any) => {
-          console.log('🏘️ Full address details:', JSON.stringify(item.address, null, 2));
-          console.log('📍 Display name:', item.display_name);
-          
-          // Extract all possible location details from Nominatim response
-          const addr = item.address || {};
-          const postcode = addr.postcode || addr.postal_code || '';
-          const road = addr.road || '';
-          const suburb = addr.suburb || '';
-          const neighbourhood = addr.neighbourhood || '';
-          const quarter = addr.quarter || '';
-          const district = addr.district || '';
-          const borough = addr.borough || '';
-          const county = addr.county || '';
-          const town = addr.town || '';
-          const village = addr.village || '';
-          const hamlet = addr.hamlet || '';
-          const city = addr.city || '';
-          const municipality = addr.municipality || '';
-          const city_district = addr.city_district || '';
-          const state = addr.state || addr.province || addr.region || addr.state_district || '';
-          const country = addr.country || '';
-          const country_code = addr.country_code?.toUpperCase() || '';
-          
-          // Build comprehensive display name with hierarchical location details
-          let displayParts = [];
-          
-          // 1. Postal code (always first if available)
-          if (postcode) displayParts.push(postcode);
-          
-          // 2. Most specific location (road/neighbourhood/quarter)
-          if (road) displayParts.push(road);
-          if (neighbourhood && neighbourhood !== road) displayParts.push(neighbourhood);
-          if (quarter && quarter !== neighbourhood && quarter !== road) displayParts.push(quarter);
-          
-          // 3. Suburb/Borough level
-          if (suburb && !displayParts.includes(suburb)) displayParts.push(suburb);
-          if (borough && borough !== suburb && !displayParts.includes(borough)) displayParts.push(borough);
-          
-          // 4. Village/Hamlet (small settlements)
-          if (hamlet && !displayParts.includes(hamlet)) displayParts.push(hamlet);
-          if (village && village !== hamlet && !displayParts.includes(village)) displayParts.push(village);
-          
-          // 5. Town level
-          if (town && town !== village && !displayParts.includes(town)) displayParts.push(town);
-          
-          // 6. City level
-          if (city && city !== town && !displayParts.includes(city)) displayParts.push(city);
-          if (municipality && municipality !== city && municipality !== town && !displayParts.includes(municipality)) {
-            displayParts.push(municipality);
-          }
-          if (city_district && city_district !== city && !displayParts.includes(city_district)) {
-            displayParts.push(city_district);
-          }
-          
-          // 7. District/County level
-          if (district && !displayParts.includes(district)) displayParts.push(district);
-          if (county && county !== district && !displayParts.includes(county)) displayParts.push(county);
-          
-          // 8. State level
-          if (state && !displayParts.some(part => part === state)) displayParts.push(state);
-          
-          // 9. Country (always last)
-          if (country) displayParts.push(country);
-          
-          // Build display name with fallback to ensure it's never empty
-          let displayName = displayParts.length > 0 ? displayParts.join(', ') : item.display_name;
-          
-          // Fallback if display name is still empty or just whitespace
-          if (!displayName || displayName.trim() === '') {
-            displayName = item.display_name || `${postcode || 'Unknown Location'}`;
-          }
-          
-          // For postal code value, prefer actual postcode
-          const codeValue = postcode || displayParts[0] || item.display_name.split(',')[0];
-
-          console.log('✨ Final display:', displayName);
-          console.log('✨ Code value:', codeValue);
-
-          return {
-            postalCode: codeValue,
-            displayName: displayName,
-            lat: item.lat,
-            lon: item.lon,
-            country_code: country_code, // Add country code to help distinguish
-          };
-        });
-
-        console.log('✅ Formatted suggestions count:', suggestions.length);
-        console.log('✅ Suggestions:', suggestions.map((s: any) => s.displayName));
-        setPinCodeSuggestions(suggestions);
-        setShowPinSuggestions(true);
-      } else {
-        console.log('⚠️ No results from Nominatim, trying local database...');
-        // Fallback to local database
-        const results = searchLocalPostalCodes(query);
-        if (results.length > 0) {
-          const suggestions = results.map((item: any) => {
-            const displayParts = [item.code];
-            if (item.area) displayParts.push(item.area);
-            displayParts.push(item.city, item.state, item.country);
-            return {
-              postalCode: item.code,
-              displayName: displayParts.join(', '),
-            };
-          });
-          setPinCodeSuggestions(suggestions);
-          setShowPinSuggestions(true);
-        } else {
-          setPinCodeSuggestions([]);
-          setShowPinSuggestions(true); // Show "no results" message
-        }
+      if (data.ads) {
+        setMyAds(data.ads);
       }
     } catch (error) {
-      console.error('❌ Nominatim API Error:', error);
-      // Fallback to local database on error
-      console.log('⚠️ Falling back to local database...');
-      const results = searchLocalPostalCodes(query);
-      if (results.length > 0) {
-        const suggestions = results.map((item: any) => {
-          const displayParts = [item.code];
-          if (item.area) displayParts.push(item.area);
-          displayParts.push(item.city, item.state, item.country);
-          return {
-            postalCode: item.code,
-            displayName: displayParts.join(', '),
-          };
-        });
-        setPinCodeSuggestions(suggestions);
-        setShowPinSuggestions(true);
-      } else {
-        setPinCodeSuggestions([]);
-        setShowPinSuggestions(false);
-      }
-    }
-  };
-
-  // Debounce postal code search - 500ms to reduce API calls and save costs
-  useEffect(() => {
-    console.log('⏱️ useEffect triggered, pinCode:', formData.pinCode);
-    const timer = setTimeout(() => {
-      if (formData.pinCode && formData.pinCode.length >= 3) {
-        console.log('✅ Calling Google Places API with:', formData.pinCode);
-        searchPostalCodes(formData.pinCode);
-      } else {
-        console.log('❌ Clearing suggestions, length:', formData.pinCode?.length);
-        setPinCodeSuggestions([]);
-        setShowPinSuggestions(false);
-      }
-    }, 500); // 500ms debounce - saves API costs by reducing requests
-
-    return () => clearTimeout(timer);
-  }, [formData.pinCode]);
-
-  const selectPinCode = (postalCode: string, displayName: string) => {
-    console.log('🎯 selectPinCode called with:', { postalCode, displayName });
-    setFormData({ ...formData, pinCode: postalCode });
-    setSelectedLocation(displayName);
-    setShowPinSuggestions(false);
-    setPinCodeSuggestions([]);
-    console.log('✅ Selected location set to:', displayName);
-  };
-
-  const renderDatePicker = () => {
-    const currentDate = showDatePicker === 'start' ? formData.startDate : formData.endDate;
-    const markedDate = currentDate ? { [currentDate]: { selected: true, selectedColor: '#2563EB' } } : {};
-
-    return (
-      <Modal
-        visible={showDatePicker !== null}
-        transparent
-        animationType="slide"
-        onRequestClose={() => setShowDatePicker(null)}
-      >
-        <View style={styles.modalOverlay}>
-          <View style={styles.datePickerModal}>
-            <View style={styles.datePickerHeader}>
-              <Text style={styles.datePickerTitle}>
-                Select {showDatePicker === 'start' ? 'Start' : 'End'} Date
-              </Text>
-              <TouchableOpacity onPress={() => setShowDatePicker(null)}>
-                <Text style={styles.datePickerClose}>✕</Text>
-              </TouchableOpacity>
-            </View>
-
-            <Calendar
-              current={currentDate || undefined}
-              markedDates={markedDate}
-              onDayPress={(day) => {
-                confirmDate(day.dateString);
-              }}
-              theme={{
-                backgroundColor: '#ffffff',
-                calendarBackground: '#ffffff',
-                textSectionTitleColor: '#374151',
-                selectedDayBackgroundColor: '#2563EB',
-                selectedDayTextColor: '#ffffff',
-                todayTextColor: '#2563EB',
-                dayTextColor: '#111827',
-                textDisabledColor: '#D1D5DB',
-                dotColor: '#2563EB',
-                selectedDotColor: '#ffffff',
-                arrowColor: '#2563EB',
-                monthTextColor: '#111827',
-                indicatorColor: '#2563EB',
-                textDayFontFamily: 'System',
-                textMonthFontFamily: 'System',
-                textDayHeaderFontFamily: 'System',
-                textDayFontWeight: '400',
-                textMonthFontWeight: '700',
-                textDayHeaderFontWeight: '600',
-                textDayFontSize: 14,
-                textMonthFontSize: 18,
-                textDayHeaderFontSize: 12,
-              }}
-              style={styles.calendar}
-            />
-
-            <View style={styles.datePickerActions}>
-              <TouchableOpacity 
-                style={styles.datePickerCancelBtn}
-                onPress={() => setShowDatePicker(null)}
-              >
-                <Text style={styles.datePickerCancelText}>Cancel</Text>
-              </TouchableOpacity>
-            </View>
-          </View>
-        </View>
-      </Modal>
-    );
+      console.error('Load ads error:', error);
+    } finally {
+      setIsLoadingAds(false);
+      setRefreshing(false);
+    }
+  };
+
+  const onRefresh = () => {
+    setRefreshing(true);
+    loadMyAds();
+  };
+
+  const getStatusColor = (status: string) => {
+    switch (status) {
+      case 'approved': return '#10b981';
+      case 'pending': return '#f59e0b';
+      case 'rejected': return '#ef4444';
+      default: return '#6b7280';
+    }
+  };
+
+  const getStatusIcon = (status: string) => {
+    switch (status) {
+      case 'approved': return 'checkmark-circle';
+      case 'pending': return 'time';
+      case 'rejected': return 'close-circle';
+      default: return 'help-circle';
+    }
   };
 
   return (
     <View style={styles.container}>
-      {renderDatePicker()}
-      
-      {/* Credit Display - only show when form is not open */}
-      {!showForm && (
-        <View style={styles.creditDisplayContainer}>
-          <Text style={styles.creditLabel}>Total Credits</Text>
-          <View style={styles.creditRow}>
-           <Text style={styles.coinIcon}>🪙</Text>
-            <Text style={styles.creditAmount}>{formatIndianNumber(500000)}</Text>
-          </View>
-          <TouchableOpacity onPress={() => router.push("/credits")}>
-            <Text style={styles.noSpendingLimit}>See Transaction  &gt;</Text>
-          </TouchableOpacity>
-        </View>
-      )}
-      
+      {/* Header */}
+     
+
+      {/* Tabs */}
       <View style={styles.tabContainer}>
         <TouchableOpacity
           style={[styles.tab, activeTab === "create" && styles.activeTab]}
           onPress={() => changeTab("create")}
         >
-          <Text style={[styles.tabText, activeTab === "create" && styles.activeTabText, styles.uploadTabText]}>
-            Upload Ads
+          <Text style={[styles.tabText, activeTab === "create" && styles.activeTabText]}>
+            Create Ads
           </Text>
         </TouchableOpacity>
 
@@ -813,6 +291,7 @@
         </TouchableOpacity>
       </View>
 
+      {/* Swipeable Pages */}
       <ScrollView
         ref={scrollViewRef}
         horizontal
@@ -821,591 +300,203 @@
         onMomentumScrollEnd={handleScroll}
         style={{ flex: 1 }}
       >
-        <View style={[styles.page, { width }]}>
-          {!showForm ? (
-            <View style={styles.emptyState}>
-              <Text style={styles.emptyStateTitle}>Upload New Advertisement</Text>
-              <Text style={styles.emptyStateText}>Click the button below to upload a new advertisement for your business</Text>
-              <TouchableOpacity 
-                style={styles.createButton}
-                onPress={() => setShowForm(true)}
-              >
-                <View style={styles.createButtonContent}>
-                  <View style={styles.iconCircle}>
-                    <Text style={styles.buttonIcon}>📄</Text>
-                  </View>
-                  <Text style={styles.createButtonText}>Upload New Ads</Text>
-                </View>
-              </TouchableOpacity>
+        {/* Create Ads Page */}
+        <ScrollView style={[styles.page, { width }]} contentContainerStyle={styles.pageContent}>
+          <View style={styles.infoCard}>
+            <Ionicons name="information-circle" size={24} color="#4F6AF3" />
+            <Text style={styles.infoText}>
+              Create an ad for 1020 credits. Your ad will be reviewed by admin before appearing in the app.
+            </Text>
+          </View>
+
+          <View style={styles.creditsCard}>
+            <Text style={styles.creditsLabel}>Available Credits</Text>
+            <Text style={styles.creditsValue}>{userCredits.toLocaleString()}</Text>
+          </View>
+
+          <View style={styles.formGroup}>
+            <Text style={styles.label}>Ad Title *</Text>
+            <TextInput
+              style={styles.input}
+              placeholder="e.g., Summer Sale 2024"
+              value={title}
+              onChangeText={setTitle}
+            />
+          </View>
+
+          <View style={styles.formGroup}>
+            <Text style={styles.label}>Phone Number *</Text>
+            <TextInput
+              style={styles.input}
+              placeholder="+919876543210"
+              value={phoneNumber}
+              onChangeText={setPhoneNumber}
+              keyboardType="phone-pad"
+            />
+            <Text style={styles.hint}>For Call/Message buttons in app</Text>
+          </View>
+
+          <View style={styles.formGroup}>
+            <Text style={styles.label}>Bottom Banner Image * (624×174px)</Text>
+            <TouchableOpacity 
+              style={styles.imagePickerBtn} 
+              onPress={() => pickImage('bottom')}
+            >
+              {bottomImage ? (
+                <Image source={{ uri: bottomImage.uri }} style={styles.imagePreview} />
+              ) : (
+                <>
+                  <Ionicons name="image-outline" size={40} color="#4F6AF3" />
+                  <Text style={styles.imagePickerText}>Select Bottom Banner</Text>
+                </>
+              )}
+            </TouchableOpacity>
+          </View>
+
+          <View style={styles.formGroup}>
+            <Text style={styles.label}>Fullscreen Image (Optional 624×1000px)</Text>
+            <TouchableOpacity 
+              style={styles.imagePickerBtn} 
+              onPress={() => pickImage('fullscreen')}
+            >
+              {fullscreenImage ? (
+                <Image source={{ uri: fullscreenImage.uri }} style={styles.imagePreview} />
+              ) : (
+                <>
+                  <Ionicons name="image-outline" size={40} color="#999" />
+                  <Text style={styles.imagePickerText}>Select Fullscreen Image</Text>
+                </>
+              )}
+            </TouchableOpacity>
+            <Text style={styles.hint}>Shown when user taps banner</Text>
+          </View>
+
+          <View style={styles.dateRow}>
+            <View style={[styles.formGroup, { flex: 1, marginRight: 8 }]}>
+              <Text style={styles.label}>Start Date *</Text>
+              <TextInput
+                style={styles.input}
+                placeholder="YYYY-MM-DD"
+                value={startDate}
+                onChangeText={setStartDate}
+              />
+            </View>
+            <View style={[styles.formGroup, { flex: 1, marginLeft: 8 }]}>
+              <Text style={styles.label}>End Date *</Text>
+              <TextInput
+                style={styles.input}
+                placeholder="YYYY-MM-DD"
+                value={endDate}
+                onChangeText={setEndDate}
+              />
+            </View>
+          </View>
+
+          <View style={styles.warningCard}>
+            <Ionicons name="warning" size={20} color="#f59e0b" />
+            <Text style={styles.warningText}>
+              1020 credits will be deducted upon submission
+            </Text>
+          </View>
+
+          <TouchableOpacity 
+            style={[styles.submitBtn, isSubmitting && styles.submitBtnDisabled]} 
+            onPress={submitAd}
+            disabled={isSubmitting}
+          >
+            {isSubmitting ? (
+              <ActivityIndicator color="#fff" />
+            ) : (
+              <>
+                <Ionicons name="paper-plane" size={20} color="#fff" />
+                <Text style={styles.submitBtnText}>Submit Ad (1020 Credits)</Text>
+              </>
+            )}
+          </TouchableOpacity>
+        </ScrollView>
+
+        {/* Status Page */}
+        <ScrollView 
+          style={[styles.page, { width }]} 
+          contentContainerStyle={styles.pageContent}
+          refreshControl={
+            <RefreshControl refreshing={refreshing} onRefresh={onRefresh} />
+          }
+        >
+          {isLoadingAds ? (
+            <View style={styles.loadingContainer}>
+              <ActivityIndicator size="large" color="#4F6AF3" />
+              <Text style={styles.loadingText}>Loading your ads...</Text>
+            </View>
+          ) : myAds.length === 0 ? (
+            <View style={styles.emptyContainer}>
+              <Ionicons name="megaphone-outline" size={64} color="#ccc" />
+              <Text style={styles.emptyText}>No ads yet</Text>
+              <Text style={styles.emptySubtext}>Create your first ad in the Create tab</Text>
             </View>
           ) : (
-          <ScrollView 
-            style={styles.formContainer}
-            scrollEnabled={!showPinSuggestions}
-            nestedScrollEnabled={true}
-          >
-            <View style={styles.formHeader}>
-              <Text style={styles.formTitle}>{editingAdId ? 'Edit Advertisement' : 'Upload New Advertisement'}</Text>
-            </View>
-
-            {/* Title Input */}
-            <View style={styles.inputGroup}>
-              <Text style={styles.label}>Advertisement Title</Text>
-              <TextInput
-                style={styles.input}
-                value={formData.title}
-                onChangeText={(text) => setFormData({ ...formData, title: text })}
-                placeholder="e.g., Summer Sale 2024"
-                placeholderTextColor="#999"
-              />
-            </View>
-
-            {/* Bottom Image */}
-            <View style={styles.section}>
-              <Text style={styles.sectionTitle}>📱 Bottom Banner Image (Required)</Text>
-              <Text style={styles.sectionDescription}>
-                This image appears in the bottom carousel. Recommended size: <Text style={styles.bold}>624 × 174 pixels</Text>
-              </Text>
-              <TouchableOpacity style={styles.fileButton} onPress={() => pickImage('bottom')}>
-                <Text style={styles.fileButtonText}>
-                  {formData.bottomImage ? '✓ Image Selected' : 'Choose File'}
-                </Text>
-              </TouchableOpacity>
-              {formData.bottomImage && (
-                <View style={styles.preview}>
-                  <Text style={styles.previewLabel}>Preview:</Text>
-                  <Image 
-                    source={{ uri: formData.bottomImage }} 
-                    style={styles.previewImageActual}
-                    resizeMode="contain"
-                  />
+            myAds.map((ad, index) => (
+              <View key={ad.id} style={styles.adCard}>
+                <View style={styles.adHeader}>
+                  <Text style={styles.adTitle}>{ad.title}</Text>
+                  <View style={[styles.statusBadge, { backgroundColor: getStatusColor(ad.status) }]}>
+                    <Ionicons name={getStatusIcon(ad.status) as any} size={14} color="#fff" />
+                    <Text style={styles.statusText}>
+                      {ad.status.charAt(0).toUpperCase() + ad.status.slice(1)}
+                    </Text>
+                  </View>
                 </View>
-              )}
-            </View>
-
-            {/* Fullscreen Image */}
-            <View style={styles.section}>
-              <Text style={styles.sectionTitle}>🖼️ Fullscreen Image (Optional)</Text>
-              <Text style={styles.sectionDescription}>
-                This image appears when user taps the bottom banner. Recommended size: <Text style={styles.bold}>624 × 1000 pixels</Text>
-              </Text>
-              <Text style={styles.helperText}>💡 If not provided, users will see Call/Message/Cancel buttons when they tap the banner.</Text>
-              <TouchableOpacity style={styles.fileButton} onPress={() => pickImage('fullscreen')}>
-                <Text style={styles.fileButtonText}>
-                  {formData.fullscreenImage ? '✓ Image Selected' : 'Choose File'}
-                </Text>
-              </TouchableOpacity>
-              {formData.fullscreenImage && (
-                <View style={styles.preview}>
-                  <Text style={styles.previewLabel}>Preview:</Text>
-                  <Image 
-                    source={{ uri: formData.fullscreenImage }} 
-                    style={styles.previewImageFullscreen}
-                    resizeMode="contain"
-                  />
+                
+                <View style={styles.adDetails}>
+                  <View style={styles.adDetailRow}>
+                    <Ionicons name="call" size={16} color="#666" />
+                    <Text style={styles.adDetailText}>{ad.phoneNumber}</Text>
+                  </View>
+                  <View style={styles.adDetailRow}>
+                    <Ionicons name="calendar" size={16} color="#666" />
+                    <Text style={styles.adDetailText}>
+                      {new Date(ad.startDate).toLocaleDateString()} - {new Date(ad.endDate).toLocaleDateString()}
+                    </Text>
+                  </View>
+                  <View style={styles.adDetailRow}>
+                    <Ionicons name="images" size={16} color="#666" />
+                    <Text style={styles.adDetailText}>
+                      {ad.hasFullscreenImage ? 'Bottom + Fullscreen' : 'Bottom only'}
+                    </Text>
+                  </View>
                 </View>
-              )}
-            </View>
-
-            {/* Phone Number */}
-            <View style={styles.section}>
-              <Text style={styles.label}>📞 Phone Number (for Call/Message buttons)</Text>
-              <TextInput
-                style={styles.input}
-                value={formData.phoneNumber}
-                onChangeText={(text) => setFormData({ ...formData, phoneNumber: text })}
-                placeholder="+919876543210"
-                placeholderTextColor="#999"
-                keyboardType="phone-pad"
-              />
-              <Text style={styles.smallHelperText}>Used for Call/Message buttons in the mobile app</Text>
-            </View>
-
-            {/* Pin Code */}
-            <View style={styles.inputGroup}>
-              <Text style={styles.label}>📍 Enter Pin code</Text>
-              <View style={styles.pinCodeContainer}>
-                <TextInput
-                  style={styles.input}
-                  value={formData.pinCode}
-                  onChangeText={(text) => {
-                    setFormData({ ...formData, pinCode: text });
-                    setSelectedLocation(''); // Clear selected location when user types
-                  }}
-                  placeholder="e.g., 400001"
-                  placeholderTextColor="#999"
-                  onFocus={() => {
-                    if (formData.pinCode.length >= 2 && pinCodeSuggestions.length > 0) {
-                      setShowPinSuggestions(true);
-                    }
-                  }}
-                  onBlur={() => {
-                    // Delay to allow tap on suggestion
-                    setTimeout(() => setShowPinSuggestions(false), 300);
-                  }}
-                />
-                {showPinSuggestions && pinCodeSuggestions.length > 0 && (
-                  <View style={styles.suggestionsContainer}>
-                    <ScrollView
-                      showsVerticalScrollIndicator={true}
-                      nestedScrollEnabled={true}
-                      keyboardShouldPersistTaps="always"
-                      scrollEventThrottle={16}
-                      bounces={false}
-                    >
-                      {pinCodeSuggestions.map((item, index) => (
-                        <TouchableOpacity
-                          key={index}
-                          style={[
-                            styles.suggestionItem,
-                            index === pinCodeSuggestions.length - 1 && styles.suggestionItemLast
-                          ]}
-                          onPress={() => {
-                            console.log('Selected:', item.postalCode, item.displayName);
-                            selectPinCode(item.postalCode, item.displayName);
-                          }}
-                          activeOpacity={0.7}
-                        >
-                          <Text style={styles.suggestionCode}>{item.postalCode}</Text>
-                          <Text style={styles.suggestionArea} numberOfLines={2}>{item.displayName}</Text>
-                        </TouchableOpacity>
-                      ))}
-                    </ScrollView>
+
+                {ad.status === 'pending' && (
+                  <View style={styles.pendingNotice}>
+                    <Ionicons name="time" size={16} color="#f59e0b" />
+                    <Text style={styles.pendingNoticeText}>Awaiting admin approval</Text>
                   </View>
                 )}
-                {showPinSuggestions && pinCodeSuggestions.length === 0 && (
-                  <View style={styles.noResultsContainer}>
-                    <Text style={styles.noResultsText}>❌ No postal codes found</Text>
-        
+
+                {ad.status === 'approved' && (
+                  <View style={[styles.pendingNotice, { backgroundColor: '#d1fae5' }]}>
+                    <Ionicons name="checkmark-circle" size={16} color="#10b981" />
+                    <Text style={[styles.pendingNoticeText, { color: '#065f46' }]}>Live in app</Text>
+                  </View>
+                )}
+
+                {ad.status === 'rejected' && (
+                  <View style={[styles.pendingNotice, { backgroundColor: '#fee2e2' }]}>
+                    <Ionicons name="close-circle" size={16} color="#ef4444" />
+                    <Text style={[styles.pendingNoticeText, { color: '#991b1b' }]}>Rejected - Contact admin</Text>
                   </View>
                 )}
               </View>
-              {selectedLocation && selectedLocation.trim() !== '' ? (
-                <View style={styles.selectedLocationContainer}>
-                  <Text style={styles.selectedLocationLabel}>📍 Selected Location:</Text>
-                  <Text style={styles.selectedLocationText}>{selectedLocation}</Text>
-                </View>
-              ) : formData.pinCode && formData.pinCode.trim() !== '' && pinCodeSuggestions.length > 0 && !showPinSuggestions ? (
-                <View style={styles.selectedLocationContainer}>
-                  <Text style={styles.selectedLocationLabel}>💡 Suggestion:</Text>
-                  <Text style={styles.selectedLocationText}>{pinCodeSuggestions[0].displayName}</Text>
-                  <TouchableOpacity 
-                    onPress={() => selectPinCode(pinCodeSuggestions[0].postalCode, pinCodeSuggestions[0].displayName)}
-                    style={{ marginTop: 8 }}
-                  >
-                    <Text style={[styles.smallHelperText, { color: '#2563EB', fontWeight: '600' }]}>
-                      Tap here to select this location
-                    </Text>
-                  </TouchableOpacity>
-                </View>
-              ) : formData.pinCode && formData.pinCode.trim() !== '' ? (
-                <View style={styles.selectedLocationContainer}>
-                  <Text style={styles.selectedLocationLabel}>ℹ️ Pin Code Entered:</Text>
-                  <Text style={styles.selectedLocationText}>{formData.pinCode}</Text>
-                  <Text style={styles.smallHelperText}>Type at least 3 characters to see suggestions</Text>
-                </View>
-              ) : (
-                <Text style={styles.smallHelperText}>Enter postal code</Text>
-              )}
-            </View>
-
-            {/* Schedule Section */}
-            <View style={styles.section}>
-              <Text style={styles.sectionTitle}>📅 Schedule</Text>
-              <Text style={styles.sectionDescription}>
-                Ad will automatically become active between these dates
-              </Text>
-              
-              <View style={styles.dateRow}>
-                <View style={styles.dateColumn}>
-                  <Text style={styles.label}>Start Date</Text>
-                  <TouchableOpacity onPress={() => openDatePicker('start')}>
-                    <View style={styles.dateInputContainer}>
-                      <Text style={[styles.dateInputText, !formData.startDate && styles.dateInputPlaceholder]}>
-                        {formData.startDate || 'YYYY-MM-DD'}
-                      </Text>
-                      <Text style={styles.dateInputIcon}>📅</Text>
-                    </View>
-                  </TouchableOpacity>
-                </View>
-                
-                <View style={styles.dateColumn}>
-                  <Text style={styles.label}>End Date</Text>
-                  <TouchableOpacity onPress={() => openDatePicker('end')}>
-                    <View style={styles.dateInputContainer}>
-                      <Text style={[styles.dateInputText, !formData.endDate && styles.dateInputPlaceholder]}>
-                        {formData.endDate || 'YYYY-MM-DD'}
-                      </Text>
-                      <Text style={styles.dateInputIcon}>📅</Text>
-                    </View>
-                  </TouchableOpacity>
-                </View>
-              </View>
-            </View>
-
-            {/* Action Buttons */}
-            <View style={styles.buttonRow}>
-              <TouchableOpacity 
-                style={styles.cancelButton}
-                onPress={handleCancel}
-                disabled={isSubmitting}
-              >
-                <Text style={styles.cancelButtonText}>Cancel</Text>
-              </TouchableOpacity>
-              
-              <View style={{ flex: 1 }}>
-                {isSubmitting && uploadProgress > 0 && (
-                  <View style={styles.progressContainer}>
-                    <View style={styles.progressHeader}>
-                      <Text style={styles.progressLabel}>Uploading...</Text>
-                      <Text style={styles.progressPercent}>{uploadProgress}%</Text>
-                    </View>
-                    <View style={styles.progressBarBackground}>
-                      <View style={[styles.progressBarFill, { width: `${uploadProgress}%` }]} />
-                    </View>
-                  </View>
-                )}
-                
-                <TouchableOpacity 
-                  style={[styles.submitButton, isSubmitting && styles.submitButtonDisabled]}
-                  onPress={handleSubmit}
-                  disabled={isSubmitting}
-                >
-                  {isSubmitting ? (
-                    <Text style={styles.submitButtonText}>
-                      {uploadProgress === 100 ? 'Uploading 100%' : `Uploading ${uploadProgress}%`}
-                    </Text>
-                  ) : (
-                    <Text style={styles.submitButtonText}>{editingAdId ? 'Update Advertisement' : 'Create Advertisement'}</Text>
-                  )}
-                </TouchableOpacity>
-              </View>
-            </View>
-
-            <View style={{ height: 40 }} />
-          </ScrollView>
+            ))
           )}
-        </View>
-
-        <View style={[styles.page, { width }]}>
-          <ScrollView style={styles.statusContainer}>
-            {loadingAds ? (
-              <View style={styles.loadingContainer}>
-                <ActivityIndicator size="large" color="#2563EB" />
-                <Text style={styles.loadingText}>Loading ads...</Text>
-              </View>
-            ) : ads.length === 0 ? (
-              <View style={styles.emptyStatusContainer}>
-                <Text style={styles.emptyStatusIcon}>📢</Text>
-                <Text style={styles.emptyStatusText}>You haven't created any ads</Text>
-                <Text style={styles.emptyStatusSubtext}>Switch to the Create Ads tab to create your first advertisement!</Text>
-              </View>
-            ) : (
-              <View style={styles.adsListContainer}>
-                {ads.map((ad, index) => {
-                  // Check approval status
-                  const approvalStatus = ad.approvalStatus || ad.status || 'pending';
-                  const isPendingApproval = approvalStatus === 'pending' || approvalStatus === 'Pending';
-                  const isRejectedApproval = approvalStatus === 'rejected' || approvalStatus === 'Rejected';
-                  const isApprovedStatus = approvalStatus === 'approved' || approvalStatus === 'Approved';
-                  
-                  // Approval status text
-                  let approvalText = 'Pending';
-                  if (isApprovedStatus) approvalText = 'Approved';
-                  else if (isRejectedApproval) approvalText = 'Rejected';
-                  
-                  // Date-based advertisement status (always calculate)
-                  const now = new Date();
-                  const start = new Date(ad.startDate);
-                  const end = new Date(ad.endDate);
-                  const isActive = now >= start && now <= end;
-                  const isExpired = now > end;
-                  const isScheduled = now < start;
-                  
-                  // Ad status text
-                  let adStatusText = 'Scheduled';
-                  if (isActive) adStatusText = 'Active';
-                  else if (isExpired) adStatusText = 'Expired';
-                  
-                  return (
-                    <View key={ad._id || index} style={styles.adCardWrapper}>
-                      <View style={styles.adCard}>
-                        <View style={styles.adCardContent}>
-                          <View style={styles.cardRow}>
-                            {/* Left: Status badge and title */}
-                            <View style={styles.cardLeft}>
-                              {/* Ad Status badge at top */}
-                              <View style={[
-                                styles.statusBadgeSimple,
-                                isActive && styles.statusBadgeActiveNew,
-                                isExpired && styles.statusBadgeExpiredNew,
-                                isScheduled && styles.statusBadgeScheduledNew
-                              ]}>
-                                <View style={[
-                                  styles.statusDot,
-                                  isActive && styles.statusDotActive,
-                                  isExpired && styles.statusDotExpired,
-                                  isScheduled && styles.statusDotScheduled
-                                ]} />
-                                <Text style={[
-                                  styles.statusBadgeText,
-                                  isActive && styles.statusBadgeTextActive,
-                                  isExpired && styles.statusBadgeTextExpired,
-                                  isScheduled && styles.statusBadgeTextScheduled
-                                ]}>
-                                  {adStatusText}
-                                </Text>
-                              </View>
-                              <Text style={styles.cardTitle} numberOfLines={1}>{ad.title}</Text>
-                              <Text style={styles.cardSubtitle} numberOfLines={1}>{ad.phoneNumber}</Text>
-                              <Text style={styles.cardSubtitle} numberOfLines={1}>
-                                {new Date(ad.startDate).toLocaleDateString('en-US', { month: 'short', day: 'numeric' })} - {new Date(ad.endDate).toLocaleDateString('en-US', { month: 'short', day: 'numeric' })}
-                              </Text>
-                            </View>
-
-                            {/* Right: View Image and Menu buttons */}
-                            <View style={styles.cardActions}>
-                              <TouchableOpacity 
-                                style={styles.viewImageButton}
-                                onPress={() => {
-                                  setPreviewAd(ad);
-                                  setShowImagePreview(true);
-                                }}
-                              >
-                                <Ionicons name="eye-outline" size={18} color="#6B7280" />
-                                <Text style={styles.viewImageText}>Image</Text>
-                              </TouchableOpacity>
-                              
-                              <TouchableOpacity 
-                                style={styles.menuButtonCard}
-                                onPress={() => setOpenMenuId(openMenuId === ad._id ? null : ad._id)}
-                              >
-                                <Text style={styles.menuDotsCard}>⋮</Text>
-                              </TouchableOpacity>
-                            </View>
-
-                            {openMenuId === ad._id && (
-                              <View style={styles.menuDropdownCard}>
-                                <TouchableOpacity 
-                                  style={styles.menuItem}
-                                  onPress={() => {
-                                    setOpenMenuId(null);
-                                    handleEdit(ad);
-                                  }}
-                                >
-                                  <Text style={styles.menuItemText}>Edit</Text>
-                                </TouchableOpacity>
-                                <View style={styles.menuDivider} />
-                                <TouchableOpacity 
-                                  style={styles.menuItem}
-                                  onPress={() => {
-                                    setOpenMenuId(null);
-                                    handleDeleteClick(ad._id);
-                                  }}
-                                >
-                                  <Text style={[styles.menuItemText, styles.menuItemTextDelete]}>Delete</Text>
-                                </TouchableOpacity>
-                              </View>
-                            )}
-                          </View>
-                          
-                          {/* Admin Status - Bottom Right */}
-                          <View style={styles.adminStatusContainer}>
-                            <Text style={styles.adminStatusLabel}>Admin Status:</Text>
-                            <View style={styles.adminStatusBadge}>
-                              <Text style={styles.adminStatusIcon}>
-                                {isPendingApproval && '⏳'}
-                                {isApprovedStatus && '✔️'}
-                                {isRejectedApproval && '❌'}
-                              </Text>
-                              <Text style={[
-                                styles.adminStatusTextPlain,
-                                isPendingApproval && styles.statusBadgeTextPending,
-                                isApprovedStatus && styles.statusBadgeTextApproved,
-                                isRejectedApproval && styles.statusBadgeTextRejected
-                              ]}>
-                                {approvalText}
-                              </Text>
-                            </View>
-                          </View>
-                          
-                          {/* Rejection Reason - Show if rejected */}
-                          {isRejectedApproval && ad.rejectionReason && (
-                            <View style={styles.rejectionReasonContainer}>
-                              <Text style={styles.rejectionReasonLabel}>Rejection Reason:</Text>
-                              <Text style={styles.rejectionReasonText}>{ad.rejectionReason}</Text>
-                            </View>
-                          )}
-                        </View>
-                      </View>
-                    </View>
-                  );
-                })}
-              </View>
-            )}
-          </ScrollView>
-        </View>
+        </ScrollView>
       </ScrollView>
-
-      {/* Success Modal */}
-      <Modal
-        visible={showSuccessModal}
-        transparent
-        animationType="fade"
-        onRequestClose={() => setShowSuccessModal(false)}
-      >
-        <View style={styles.successModalOverlay}>
-          <View style={styles.successModalContent}>
-            <View style={styles.successCheckmarkCircle}>
-              <Text style={styles.successCheckmark}>✓</Text>
-            </View>
-            <Text style={styles.successTitle}>
-              {editingAdId 
-                ? 'Advertisement updated successfully!' 
-                : 'Advertisement submitted for approval!'}
-            </Text>
-            {!editingAdId && (
-              <Text style={styles.successSubtext}>
-                Your ad is pending admin approval. You can view its status in the Status tab.
-              </Text>
-            )}
-            <TouchableOpacity 
-              style={styles.successButton}
-              onPress={() => setShowSuccessModal(false)}
-            >
-              <Text style={styles.successButtonText}>OK</Text>
-            </TouchableOpacity>
-          </View>
-        </View>
-      </Modal>
-
-      {/* Image Preview Modal */}
-      <Modal
-        visible={showImagePreview}
-        transparent
-        animationType="fade"
-        onRequestClose={() => setShowImagePreview(false)}
-      >
-        <View style={styles.imagePreviewOverlay}>
-          <View style={styles.imagePreviewContent}>
-            <View style={styles.imagePreviewHeader}>
-              <Text style={styles.imagePreviewTitle}>Ad Images</Text>
-              <TouchableOpacity 
-                style={styles.imagePreviewCloseButton}
-                onPress={() => setShowImagePreview(false)}
-              >
-                <Text style={styles.imagePreviewCloseText}>✕</Text>
-              </TouchableOpacity>
-            </View>
-            <ScrollView style={styles.imagePreviewScroll}>
-              {previewAd?.bottomImage && (
-                <View style={styles.imageSection}>
-                  <Text style={styles.imageSectionLabel}>Bottom Banner (624×174)</Text>
-                  <Image 
-                    source={{ uri: previewAd.bottomImage }} 
-                    style={styles.previewBottomImage}
-                    resizeMode="contain"
-                  />
-                </View>
-              )}
-              {previewAd?.fullscreenImage && (
-                <View style={styles.imageSection}>
-                  <Text style={styles.imageSectionLabel}>Fullscreen Image (624×1000)</Text>
-                  <Image 
-                    source={{ uri: previewAd.fullscreenImage }} 
-                    style={styles.previewFullscreenImage}
-                    resizeMode="contain"
-                  />
-                </View>
-              )}
-              {!previewAd?.bottomImage && !previewAd?.fullscreenImage && (
-                <View style={styles.noImagesContainer}>
-                  <Text style={styles.noImagesText}>No images available</Text>
-                </View>
-              )}
-            </ScrollView>
-          </View>
-        </View>
-      </Modal>
-
-      {/* Delete Confirmation Modal */}
-      <Modal
-        visible={showDeleteModal}
-        transparent
-        animationType="fade"
-        onRequestClose={cancelDelete}
-      >
-        <View style={styles.deleteModalOverlay}>
-          <View style={styles.deleteModalContent}>
-            <Text style={styles.deleteModalTitle}>Delete Ad?</Text>
-            <Text style={styles.deleteModalText}>Are you sure you want to delete?</Text>
-            <View style={styles.deleteModalButtons}>
-              <TouchableOpacity 
-                style={styles.deleteCancelButton}
-                onPress={cancelDelete}
-                disabled={isDeleting}
-              >
-                <Text style={styles.deleteCancelButtonText}>Cancel</Text>
-              </TouchableOpacity>
-              <TouchableOpacity 
-                style={[styles.deleteConfirmButton, isDeleting && styles.deleteConfirmButtonDisabled]}
-                onPress={confirmDelete}
-                disabled={isDeleting}
-              >
-                {isDeleting ? (
-                  <ActivityIndicator size="small" color="#fff" />
-                ) : (
-                  <Text style={styles.deleteConfirmButtonText}>Delete</Text>
-                )}
-              </TouchableOpacity>
-            </View>
-          </View>
-        </View>
-      </Modal>
     </View>
   );
 }
 
 const styles = StyleSheet.create({
-  container: {
-    flex: 1,
-    backgroundColor: "#FFFFFF",
-  },
-  creditDisplayContainer: {
-    paddingHorizontal: 20,
-    paddingVertical: 16,
-    backgroundColor: "#FFFFFF",
-    borderBottomWidth: 1,
-    borderBottomColor: "#F3F4F6",
-  },
-  creditRow: {
-    flexDirection: "row",
-    alignItems: "center",
-    gap: 8,
-    marginBottom: 4,
-  },
-  coinIcon: {
-    fontSize: 28,
-  },
-  creditAmount: {
-    fontSize: 28,
-    fontWeight: "700",
-    color: "#10B981",
-  },
-  creditLabel: {
-    fontSize: 14,
-    color: "#6B7280",
-    marginBottom: 8,
-  },
-  noSpendingLimit: {
-    fontSize: 13,
-    color: "#3B82F6",
-    fontWeight: "500",
-  },
-  adCardWrapper: {
-    position: "relative",
-    marginBottom: 0,
-  },
+  container: { flex: 1, backgroundColor: "#fff" },
   tabContainer: {
     flexDirection: "row",
     borderBottomWidth: 1,
@@ -1413,1544 +504,143 @@
   },
   tab: { flex: 1, alignItems: "center", paddingVertical: 12 },
   tabText: { fontSize: 16, color: "#777", fontWeight: "500" },
-  uploadTabText: { marginLeft: -50 },
   activeTab: { borderBottomWidth: 3, borderBottomColor: "#4F6AF3" },
   activeTabText: { color: "#4F6AF3", fontWeight: "600" },
   page: { flex: 1 },
-  emptyState: {
-    flex: 1,
-    justifyContent: "center",
-    alignItems: "center",
-    padding: 20,
-  },
-  emptyStateTitle: {
-    fontSize: 20,
-    fontWeight: "700",
-    color: "#111827",
-    marginBottom: 12,
-    textAlign: "center",
-  },
-  emptyStateText: {
-    fontSize: 13,
-    color: "#6B7280",
-    textAlign: "center",
-    marginBottom: 24,
-    lineHeight: 20,
-  },
-  createButton: {
-    backgroundColor: "#2563EB",
-    paddingHorizontal: 20,
-    paddingVertical: 10,
-    borderRadius: 10,
-    shadowColor: "#000",
-    shadowOffset: { width: 0, height: 2 },
-    shadowOpacity: 0.15,
-    shadowRadius: 6,
-    elevation: 4,
+  pageContent: { padding: 16, paddingBottom: 40 },
+  
+  // Info cards
+  infoCard: {
+    flexDirection: 'row',
+    backgroundColor: '#eff6ff',
+    padding: 12,
+    borderRadius: 8,
+    marginBottom: 16,
+    alignItems: 'center',
+  },
+  infoText: { flex: 1, marginLeft: 10, fontSize: 14, color: '#1e40af' },
+  
+  creditsCard: {
+    backgroundColor: '#f0fdf4',
+    padding: 16,
+    borderRadius: 8,
+    alignItems: 'center',
+    marginBottom: 20,
     borderWidth: 1,
-    borderColor: "rgba(255, 255, 255, 0.1)",
-  },
-  createButtonContent: {
-    flexDirection: "row",
-    alignItems: "center",
-    justifyContent: "center",
-    gap: 6,
-  },
-  iconCircle: {
-    width: 24,
-    height: 24,
-    borderRadius: 12,
-    backgroundColor: "rgba(255, 255, 255, 0.15)",
-    justifyContent: "center",
-    alignItems: "center",
-    borderWidth: 1,
-    borderColor: "rgba(255, 255, 255, 0.2)",
-  },
-  buttonIcon: {
-    fontSize: 14,
-  },
-  createButtonText: {
-    color: "#fff",
-    fontSize: 15,
-    fontWeight: "600",
-    letterSpacing: 0.3,
-  },
-  formContainer: {
-    flex: 1,
-    padding: 20,
-  },
-  formHeader: {
-    paddingBottom: 16,
-    borderBottomWidth: 1,
-    borderBottomColor: "#E5E7EB",
-    marginBottom: 24,
-  },
-  formTitle: {
-    fontSize: 24,
-    fontWeight: "700",
-    color: "#111827",
-  },
-  inputGroup: {
-    marginBottom: 24,
-  },
-  section: {
-    paddingTop: 24,
-    paddingBottom: 8,
-    borderTopWidth: 1,
-    borderTopColor: "#E5E7EB",
-    marginBottom: 16,
-  },
-  sectionTitle: {
-    fontSize: 18,
-    fontWeight: "600",
-    color: "#111827",
-    marginBottom: 16,
-  },
-  sectionDescription: {
-    fontSize: 14,
-    color: "#6B7280",
-    marginBottom: 16,
-    lineHeight: 20,
-  },
-  label: {
-    fontSize: 14,
-    fontWeight: "600",
-    color: "#374151",
-    marginBottom: 8,
-  },
-  helperText: {
-    fontSize: 12,
-    color: "#9CA3AF",
-    marginTop: 8,
-    lineHeight: 16,
-  },
-  smallHelperText: {
-    fontSize: 12,
-    color: "#6B7280",
-    marginTop: 4,
-  },
-  bold: {
-    fontWeight: "700",
-  },
+    borderColor: '#86efac',
+  },
+  creditsLabel: { fontSize: 14, color: '#166534', marginBottom: 4 },
+  creditsValue: { fontSize: 32, fontWeight: '700', color: '#15803d' },
+  
+  // Form
+  formGroup: { marginBottom: 16 },
+  label: { fontSize: 14, fontWeight: '600', color: '#333', marginBottom: 8 },
   input: {
     borderWidth: 1,
-    borderColor: "#D1D5DB",
+    borderColor: '#ddd',
     borderRadius: 8,
-    paddingHorizontal: 16,
-    paddingVertical: 12,
-    fontSize: 14,
-    color: "#111827",
-    backgroundColor: "#fff",
-  },
-  phoneInputContainer: {
-    flexDirection: "row",
-    alignItems: "center",
+    padding: 12,
+    fontSize: 16,
+    backgroundColor: '#fff',
+  },
+  hint: { fontSize: 12, color: '#666', marginTop: 4 },
+  
+  dateRow: { flexDirection: 'row' },
+  
+  // Image picker
+  imagePickerBtn: {
+    borderWidth: 2,
+    borderColor: '#ddd',
+    borderStyle: 'dashed',
+    borderRadius: 8,
+    padding: 20,
+    alignItems: 'center',
+    justifyContent: 'center',
+    backgroundColor: '#fafafa',
+    minHeight: 120,
+  },
+  imagePickerText: { marginTop: 8, fontSize: 14, color: '#666' },
+  imagePreview: {
+    width: '100%',
+    height: 120,
+    borderRadius: 8,
+    resizeMode: 'contain',
+  },
+  
+  warningCard: {
+    flexDirection: 'row',
+    backgroundColor: '#fef3c7',
+    padding: 12,
+    borderRadius: 8,
+    marginBottom: 16,
+    alignItems: 'center',
+  },
+  warningText: { flex: 1, marginLeft: 10, fontSize: 14, color: '#92400e' },
+  
+  submitBtn: {
+    backgroundColor: '#4F6AF3',
+    padding: 16,
+    borderRadius: 8,
+    flexDirection: 'row',
+    alignItems: 'center',
+    justifyContent: 'center',
+    marginTop: 8,
+  },
+  submitBtnDisabled: { backgroundColor: '#cbd5e1' },
+  submitBtnText: { color: '#fff', fontSize: 16, fontWeight: '600', marginLeft: 8 },
+  
+  // Status tab
+  loadingContainer: { flex: 1, alignItems: 'center', justifyContent: 'center', paddingVertical: 60 },
+  loadingText: { marginTop: 16, fontSize: 16, color: '#666' },
+  
+  emptyContainer: { flex: 1, alignItems: 'center', justifyContent: 'center', paddingVertical: 60 },
+  emptyText: { fontSize: 20, fontWeight: '600', color: '#333', marginTop: 16 },
+  emptySubtext: { fontSize: 14, color: '#666', marginTop: 8 },
+  
+  adCard: {
+    backgroundColor: '#fff',
+    borderRadius: 12,
+    padding: 16,
+    marginBottom: 12,
     borderWidth: 1,
-    borderColor: "#D1D5DB",
-    borderRadius: 8,
-    backgroundColor: "#fff",
-    overflow: "hidden",
-  },
-  phonePrefix: {
-    paddingHorizontal: 16,
-    paddingVertical: 12,
-    fontSize: 14,
-    fontWeight: "600",
-    color: "#111827",
-    backgroundColor: "#F3F4F6",
-    borderRightWidth: 1,
-    borderRightColor: "#D1D5DB",
-  },
-  phoneInput: {
-    flex: 1,
-    paddingHorizontal: 16,
-    paddingVertical: 12,
-    fontSize: 14,
-    color: "#111827",
-    backgroundColor: "#fff",
-  },
-  fileButton: {
-    borderWidth: 1,
-    borderColor: "#D1D5DB",
-    borderRadius: 8,
-    paddingVertical: 8,
-    paddingHorizontal: 16,
-    backgroundColor: "#fff",
-  },
-  fileButtonText: {
-    fontSize: 14,
-    color: "#374151",
-  },
-  preview: {
-    marginTop: 16,
-  },
-  previewLabel: {
-    fontSize: 12,
-    color: "#6B7280",
-    marginBottom: 8,
-  },
-  previewImage: {
-    height: 128,
-    borderRadius: 8,
-    borderWidth: 1,
-    borderColor: "#D1D5DB",
-    backgroundColor: "#F3F4F6",
-    justifyContent: "center",
-    alignItems: "center",
-  },
-  previewImageActual: {
-    height: 128,
-    width: "100%",
-    borderRadius: 8,
-    borderWidth: 1,
-    borderColor: "#D1D5DB",
-    backgroundColor: "#F3F4F6",
-  },
-  previewImageFullscreen: {
-    height: 192,
-    width: "100%",
-    borderRadius: 8,
-    borderWidth: 1,
-    borderColor: "#D1D5DB",
-    backgroundColor: "#F3F4F6",
-  },
-  previewPlaceholder: {
-    fontSize: 14,
-    color: "#10B981",
-    fontWeight: "600",
-  },
-  dateRow: {
-    flexDirection: "row",
-    gap: 16,
-  },
-  dateColumn: {
-    flex: 1,
-    position: "relative",
-  },
-  dateInput: {
-    borderWidth: 1,
-    borderColor: "#D1D5DB",
-    borderRadius: 8,
-    paddingHorizontal: 16,
-    paddingVertical: 12,
-    fontSize: 14,
-    color: "#111827",
-    backgroundColor: "#fff",
-    paddingRight: 40,
-  },
-  dateInputContainer: {
-    borderWidth: 1,
-    borderColor: "#D1D5DB",
-    borderRadius: 8,
-    paddingHorizontal: 16,
-    paddingVertical: 12,
-    backgroundColor: "#fff",
-    flexDirection: "row",
-    alignItems: "center",
-    justifyContent: "space-between",
-  },
-  dateInputText: {
-    fontSize: 14,
-    color: "#111827",
-  },
-  dateInputPlaceholder: {
-    color: "#999",
-  },
-  dateInputIcon: {
-    fontSize: 20,
-  },
-  modalOverlay: {
-    flex: 1,
-    backgroundColor: "rgba(0, 0, 0, 0.5)",
-    justifyContent: "center",
-    alignItems: "center",
-    padding: 20,
-  },
-  datePickerModal: {
-    backgroundColor: "#fff",
-    borderRadius: 16,
-    width: "100%",
-    maxWidth: 400,
-    overflow: 'hidden',
-  },
-  datePickerHeader: {
-    flexDirection: "row",
-    justifyContent: "space-between",
-    alignItems: "center",
-    paddingHorizontal: 20,
-    paddingVertical: 16,
-    borderBottomWidth: 1,
-    borderBottomColor: "#E5E7EB",
-  },
-  datePickerTitle: {
-    fontSize: 18,
-    fontWeight: "700",
-    color: "#111827",
-  },
-  datePickerClose: {
-    fontSize: 24,
-    color: "#6B7280",
-    fontWeight: "400",
-  },
-  calendar: {
-    borderTopWidth: 0,
-    borderBottomWidth: 0,
-  },
-  datePickerActions: {
-    flexDirection: "row",
-    justifyContent: "flex-end",
-    gap: 12,
-    padding: 20,
-    borderTopWidth: 1,
-    borderTopColor: "#E5E7EB",
-  },
-  datePickerCancelBtn: {
-    paddingHorizontal: 20,
-    paddingVertical: 10,
-    borderRadius: 8,
-    borderWidth: 1,
-    borderColor: "#D1D5DB",
-    backgroundColor: "#fff",
-  },
-  datePickerCancelText: {
-    fontSize: 14,
-    color: "#374151",
-    fontWeight: "500",
-  },
-  buttonRow: {
-    flexDirection: "row",
-    justifyContent: "flex-end",
-    gap: 12,
-    paddingTop: 16,
-    borderTopWidth: 1,
-    borderTopColor: "#E5E7EB",
-    marginTop: 24,
-  },
-  cancelButton: {
-    borderWidth: 1,
-    borderColor: "#D1D5DB",
-    borderRadius: 8,
-    paddingHorizontal: 24,
-    paddingVertical: 12,
-    backgroundColor: "#fff",
-  },
-  cancelButtonText: {
-    color: "#374151",
-    fontSize: 14,
-    fontWeight: "500",
-  },
-  submitButton: {
-    backgroundColor: "#2563EB",
-    borderRadius: 8,
-    paddingHorizontal: 24,
-    paddingVertical: 12,
-    minWidth: 200,
-    alignItems: "center",
-  },
-  submitButtonDisabled: {
-    opacity: 0.6,
-  },
-  submitButtonText: {
-    color: "#fff",
-    fontSize: 14,
-    fontWeight: "600",
-  },
-  placeholderContainer: {
-    flex: 1,
-    justifyContent: "center",
-    alignItems: "center",
-    padding: 20,
-  },
-  placeholderText: {
-    fontSize: 20,
-    fontWeight: "600",
-    color: "#333",
-    marginBottom: 10,
-  },
-  placeholderSubtext: {
-    fontSize: 14,
-    color: "#666",
-    textAlign: "center",
-    lineHeight: 20,
-  },
-  statusContainer: {
-    flex: 1,
-    paddingTop: 12,
-    paddingHorizontal: 0,
-  },
-  statusTitle: {
-    fontSize: 24,
-    fontWeight: "bold",
-    color: "#111827",
-    marginBottom: 20,
-  },
-  loadingContainer: {
-    flex: 1,
-    justifyContent: "center",
-    alignItems: "center",
-    paddingVertical: 60,
-  },
-  loadingText: {
-    marginTop: 12,
-    fontSize: 14,
-    color: "#6B7280",
-  },
-  emptyStatusContainer: {
-    paddingVertical: 80,
-    alignItems: "center",
-    paddingHorizontal: 20,
-  },
-  emptyStatusIcon: {
-    fontSize: 64,
-    marginBottom: 16,
-  },
-  emptyStatusText: {
-    fontSize: 18,
-    fontWeight: "700",
-    color: "#111827",
-    marginBottom: 8,
-    textAlign: "center",
-  },
-  emptyStatusSubtext: {
-    fontSize: 14,
-    color: "#6B7280",
-    textAlign: "center",
-    lineHeight: 20,
-  },
-  adsListContainer: {
-    gap: 6,
-  },
-  adCard: {
-    backgroundColor: "#FFFFFF",
-    borderRadius: 16,
-    marginHorizontal: 16,
-    marginBottom: 24,
-    shadowColor: "#000",
-    shadowOffset: { width: 0, height: 1 },
-    shadowOpacity: 0.08,
-    shadowRadius: 6,
+    borderColor: '#e5e7eb',
+    shadowColor: '#000',
+    shadowOffset: { width: 0, height: 2 },
+    shadowOpacity: 0.05,
+    shadowRadius: 4,
     elevation: 2,
-    borderWidth: 1,
-    borderColor: "#E5E7EB",
-  },
-  adCardContent: {
-    padding: 16,
-  },
-  cardRow: {
-    flexDirection: "row",
-    alignItems: "flex-start",
-    justifyContent: "space-between",
-  },
-  cardLeft: {
-    flex: 1,
-    paddingRight: 12,
-  },
-  cardTitle: {
-    fontSize: 20,
-    fontWeight: "700",
-    color: "#111827",
-    marginBottom: 4,
-  },
-  cardSubtitle: {
-    fontSize: 14,
-    fontWeight: "400",
-    color: "#6B7280",
-    marginBottom: 8,
-  },
-  statusBadgeSimple: {
-    flexDirection: "row",
-    alignItems: "center",
-    paddingHorizontal: 12,
-    paddingVertical: 6,
-    borderRadius: 20,
-    gap: 6,
-    alignSelf: "flex-start",
-    marginBottom: 8,
-  },
-  statusBadgesRow: {
-    flexDirection: "row",
-    gap: 8,
-    marginBottom: 8,
-    flexWrap: "wrap",
-  },
-  menuButtonCard: {
-    padding: 8,
-    backgroundColor: "#F3F4F6",
-    borderRadius: 8,
-    width: 40,
-    height: 40,
-    justifyContent: "center",
-    alignItems: "center",
-  },
-  menuDotsCard: {
-    fontSize: 20,
-    fontWeight: "bold",
-    color: "#6B7280",
-    lineHeight: 20,
-  },
-  menuDropdownCard: {
-    position: "absolute",
-    top: 45,
-    right: 0,
-    backgroundColor: "#fff",
-    borderRadius: 8,
-    borderWidth: 1,
-    borderColor: "#E5E7EB",
-    shadowColor: "#000",
-    shadowOffset: { width: 0, height: 2 },
-    shadowOpacity: 0.15,
-    shadowRadius: 10,
-    elevation: 6,
-    minWidth: 130,
-    zIndex: 1000,
-  },
-  headerSpacer: {
-    flex: 1,
-  },
-  statusBadgeCompact: {
-    flexDirection: "row",
-    alignItems: "center",
-    paddingHorizontal: 12,
-    paddingVertical: 6,
-    borderRadius: 20,
-    gap: 6,
-  },
-  statusBadgeActiveNew: {
-    backgroundColor: "#D1FAE5",
-    borderWidth: 0,
-  },
-  statusBadgeExpiredNew: {
-    backgroundColor: "#FECACA",
-    borderWidth: 0,
-  },
-  statusBadgeScheduledNew: {
-    backgroundColor: "#FEF3C7",
-    borderWidth: 0,
-  },
-  statusBadgePendingNew: {
-    backgroundColor: "#FED7AA",
-    borderWidth: 0,
-  },
-  statusBadgeRejectedNew: {
-    backgroundColor: "#FCA5A5",
-    borderWidth: 0,
-  },
-  statusBadgeApprovedNew: {
-    backgroundColor: "#BBF7D0",
-    borderWidth: 0,
-  },
-  statusDot: {
-    width: 5,
-    height: 5,
-    borderRadius: 2.5,
-  },
-  statusBadgeText: {
-    fontSize: 13,
-    fontWeight: "600",
-    letterSpacing: 0,
-  },
-  statusBadgeTextActive: {
-    color: "#059669",
-  },
-  statusBadgeTextExpired: {
-    color: "#DC2626",
-  },
-  statusBadgeTextScheduled: {
-    color: "#D97706",
-  },
-  statusBadgeTextPending: {
-    color: "#EA580C",
-  },
-  statusBadgeTextRejected: {
-    color: "#DC2626",
-  },
-  statusBadgeTextApproved: {
-    color: "#16A34A",
-  },
-  statusDotActive: {
-    backgroundColor: "#059669",
-  },
-  statusDotExpired: {
-    backgroundColor: "#DC2626",
-  },
-  statusDotScheduled: {
-    backgroundColor: "#D97706",
-  },
-  statusDotPending: {
-    backgroundColor: "#EA580C",
-  },
-  statusDotRejected: {
-    backgroundColor: "#DC2626",
-  },
-  statusDotApproved: {
-    backgroundColor: "#16A34A",
-  },
-  menuButtonCompact: {
-    padding: 4,
-    backgroundColor: "#F9FAFB",
-    borderRadius: 4,
-    width: 24,
-    height: 24,
-    justifyContent: "center",
-    alignItems: "center",
-  },
-  menuDotsCompact: {
-    fontSize: 16,
-    fontWeight: "bold",
-    color: "#6B7280",
-    lineHeight: 16,
-  },
-  menuDropdownCompact: {
-    position: "absolute",
-    top: 35,
-    right: 0,
-    backgroundColor: "#fff",
-    borderRadius: 8,
-    borderWidth: 1,
-    borderColor: "#E5E7EB",
-    shadowColor: "#000",
-    shadowOffset: { width: 0, height: 2 },
-    shadowOpacity: 0.15,
-    shadowRadius: 10,
-    elevation: 6,
-    minWidth: 130,
-    zIndex: 1000,
-  },
-  adTitleClean: {
-    fontSize: 18,
-    fontWeight: "700",
-    color: "#111827",
-    lineHeight: 24,
+  },
+  adHeader: {
+    flexDirection: 'row',
+    justifyContent: 'space-between',
+    alignItems: 'center',
     marginBottom: 12,
-    letterSpacing: 0,
-  },
-  infoGrid: {
-    gap: 8,
-  },
-  infoRow: {
-    flexDirection: "row",
-    alignItems: "center",
-    gap: 10,
-  },
-  infoIcon: {
-    width: 28,
-    height: 28,
-    borderRadius: 6,
-    backgroundColor: "#F3F4F6",
-    justifyContent: "center",
-    alignItems: "center",
-  },
-  infoIconText: {
-    fontSize: 14,
-  },
-  infoContent: {
-    flex: 1,
-  },
-  infoLabel: {
-    fontSize: 11,
-    fontWeight: "500",
-    color: "#9CA3AF",
-    textTransform: "uppercase",
-    letterSpacing: 0.5,
-    marginBottom: 2,
-  },
-  infoValue: {
-    fontSize: 15,
-    fontWeight: "600",
-    color: "#111827",
-    lineHeight: 20,
-  },
-  adHeader: {
-    flexDirection: "row",
-    justifyContent: "space-between",
-    alignItems: "flex-start",
-    marginBottom: 14,
-  },
-  menuButtonInline: {
-    padding: 3,
-    backgroundColor: "#F3F4F6",
-    borderRadius: 4,
-    width: 24,
-    height: 24,
-    justifyContent: "center",
-    alignItems: "center",
-  },
-  statusBadgeInline: {
-    flex: 1,
-  },
-  menuDropdownInline: {
-    position: "absolute",
-    top: 28,
-    left: 0,
-    backgroundColor: "#fff",
-    borderRadius: 8,
-    borderWidth: 1,
-    borderColor: "#E5E7EB",
-    shadowColor: "#000",
-    shadowOffset: { width: 0, height: 2 },
-    shadowOpacity: 0.1,
-    shadowRadius: 8,
-    elevation: 5,
-    minWidth: 120,
-    zIndex: 1000,
-  },
-  statusIconOnly: {
-    position: "absolute",
-    top: -10,
-    right: -10,
-    zIndex: 10,
-  },
-  statusIconBoxLarge: {
-    width: 32,
-    height: 32,
-    borderRadius: 8,
-    justifyContent: "center",
-    alignItems: "center",
-    shadowColor: "#000",
-    shadowOffset: { width: 0, height: 2 },
-    shadowOpacity: 0.12,
-    shadowRadius: 3,
-    elevation: 3,
-    borderWidth: 2,
-    borderColor: "#FFFFFF",
-  },
-  statusIconTextLarge: {
-    fontSize: 15,
-    fontWeight: "bold",
-  },
-  statusTextBadge: {
-    position: "absolute",
-    top: 10,
-    left: 42,
-  },
-  statusBadgeLabel: {
-    fontSize: 10,
-    fontWeight: "700",
-    letterSpacing: 0.6,
-    textTransform: "uppercase",
-    paddingHorizontal: 8,
-    paddingVertical: 3,
-    borderRadius: 5,
-    overflow: "hidden",
-  },
-  statusBadgeLabelScheduled: {
-    color: "#D97706",
-    backgroundColor: "#FEF3C7",
-  },
-  statusBadgeLabelActive: {
-    color: "#059669",
-    backgroundColor: "#D1FAE5",
-  },
-  statusBadgeLabelExpired: {
-    color: "#DC2626",
-    backgroundColor: "#FEE2E2",
-  },
-  adTitleMain: {
-    fontSize: 15,
-    fontWeight: "700",
-    color: "#111827",
-    lineHeight: 20,
-    marginTop: 0,
-    marginBottom: 8,
-    letterSpacing: 0.2,
-  },
-  adTitleWithStatus: {
-    flex: 1,
-    flexDirection: "row",
-    alignItems: "center",
-    gap: 10,
-  },
-  adTitle: {
-    fontSize: 18,
-    fontWeight: "700",
-    color: "#111827",
-    flex: 1,
-    lineHeight: 24,
-  },
-  adHeaderRight: {
-    flexDirection: "row",
-    alignItems: "center",
-    gap: 8,
-  },
-  statusPill: {
-    flexDirection: "row",
-    alignItems: "center",
-    paddingHorizontal: 12,
-    paddingVertical: 6,
-    backgroundColor: "#FFFFFF",
-    borderRadius: 20,
-    gap: 7,
-    borderWidth: 1.5,
-    borderColor: "#E5E7EB",
-  },
-  statusIconBox: {
-    width: 20,
-    height: 20,
-    borderRadius: 6,
-    justifyContent: "center",
-    alignItems: "center",
-  },
-  statusIconBoxScheduled: {
-    backgroundColor: "#FEF3C7",
-  },
-  statusIconBoxActive: {
-    backgroundColor: "#D1FAE5",
-  },
-  statusIconBoxExpired: {
-    backgroundColor: "#FEE2E2",
-  },
-  statusDotIndicator: {
-    width: 8,
-    height: 8,
-    borderRadius: 4,
-  },
-  statusPillText: {
-    fontSize: 13,
-    fontWeight: "700",
-    color: "#374151",
-    letterSpacing: 0.3,
-  },
-  statusBadgeCompactActive: {
-    backgroundColor: "#D1FAE5",
-  },
-  statusBadgeCompactExpired: {
-    backgroundColor: "#FEE2E2",
-  },
-  statusNotificationDot: {
-    width: 8,
-    height: 8,
-    borderRadius: 4,
-    backgroundColor: "#F59E0B",
-  },
-  statusNotificationDotActive: {
-    backgroundColor: "#10B981",
-  },
-  statusNotificationDotExpired: {
-    backgroundColor: "#EF4444",
-  },
-  adMetaSection: {
-    flexDirection: "row",
-    alignItems: "center",
-    backgroundColor: "#F9FAFB",
-    borderRadius: 8,
-    padding: 8,
-    gap: 8,
-    borderWidth: 1,
-    borderColor: "#E5E7EB",
-  },
-  adMetaItem: {
-    flex: 1,
-  },
-  adMetaLabel: {
-    fontSize: 8,
-    fontWeight: "700",
-    color: "#9CA3AF",
-    marginBottom: 3,
-    textTransform: "uppercase",
-    letterSpacing: 0.8,
-  },
-  adMetaValue: {
-    fontSize: 12,
-    fontWeight: "600",
-    color: "#111827",
-    lineHeight: 16,
-  },
-  adMetaSeparator: {
-    width: 1,
-    height: 32,
-    backgroundColor: "#E5E7EB",
-  },
-  statusChip: {
-    flexDirection: "row",
-    alignItems: "center",
-    paddingHorizontal: 10,
-    paddingVertical: 5,
-    borderRadius: 16,
-    gap: 5,
-  },
-  statusChipActive: {
-    backgroundColor: "#ECFDF5",
-    borderWidth: 1,
-    borderColor: "#A7F3D0",
-  },
-  statusChipExpired: {
-    backgroundColor: "#FEF2F2",
-    borderWidth: 1,
-    borderColor: "#FECACA",
-  },
-  statusChipScheduled: {
-    backgroundColor: "#EFF6FF",
-    borderWidth: 1,
-    borderColor: "#BFDBFE",
-  },
-  statusChipText: {
-    fontSize: 12,
-    fontWeight: "600",
-  },
-  statusChipTextActive: {
-    color: "#059669",
-  },
-  statusChipTextExpired: {
-    color: "#DC2626",
-  },
-  statusChipTextScheduled: {
-    color: "#2563EB",
-  },
-  scheduledBadge: {
-    flexDirection: "row",
-    alignItems: "center",
-    backgroundColor: "#FEF3C7",
-    paddingHorizontal: 10,
-    paddingVertical: 5,
-    borderRadius: 16,
-    gap: 5,
-    borderWidth: 1,
-    borderColor: "#FDE68A",
-  },
-  scheduledIcon: {
-    fontSize: 14,
-  },
-  scheduledText: {
-    fontSize: 12,
-    fontWeight: "600",
-    color: "#D97706",
-  },
-  adInfoSection: {
-    flexDirection: "row",
-    alignItems: "center",
-    gap: 16,
-  },
-  adInfoLeft: {
-    flex: 1,
-    gap: 8,
-  },
-  adInfoRow: {
-    gap: 4,
-  },
-  adInfoLabel: {
-    fontSize: 11,
-    fontWeight: "600",
-    color: "#9CA3AF",
-    textTransform: "uppercase",
-    letterSpacing: 0.5,
-  },
-  adInfoValue: {
-    fontSize: 14,
-    fontWeight: "600",
-    color: "#111827",
-  },
-  adInfoRight: {
-    alignItems: "center",
-  },
-  scheduledBadgeNew: {
-    alignItems: "center",
-    gap: 6,
-    paddingVertical: 8,
-    paddingHorizontal: 12,
-    backgroundColor: "#FFFBEB",
-    borderRadius: 12,
-    borderWidth: 1.5,
-    borderColor: "#FDE68A",
-    minWidth: 90,
-  },
-  scheduledIconCircle: {
-    width: 36,
-    height: 36,
-    borderRadius: 18,
-    backgroundColor: "#FEF3C7",
-    justifyContent: "center",
-    alignItems: "center",
-  },
-  scheduledIconText: {
-    fontSize: 18,
-  },
-  scheduledTextNew: {
-    fontSize: 11,
-    fontWeight: "700",
-    color: "#D97706",
-    textTransform: "uppercase",
-    letterSpacing: 0.8,
-  },
-  statusBadgeVertical: {
-    alignItems: "center",
-    gap: 6,
-    paddingVertical: 8,
-    paddingHorizontal: 12,
-    borderRadius: 12,
-    borderWidth: 1.5,
-    minWidth: 90,
-  },
-  statusBadgeVerticalActive: {
-    backgroundColor: "#F0FDF4",
-    borderColor: "#86EFAC",
-  },
-  statusBadgeVerticalExpired: {
-    backgroundColor: "#FEF2F2",
-    borderColor: "#FECACA",
-  },
-  statusIconCircle: {
-    width: 36,
-    height: 36,
-    borderRadius: 18,
-    justifyContent: "center",
-    alignItems: "center",
-  },
-  statusDotLarge: {
-    width: 12,
-    height: 12,
-    borderRadius: 6,
-  },
-  statusDotLargeActive: {
-    backgroundColor: "#10B981",
-  },
-  statusDotLargeExpired: {
-    backgroundColor: "#EF4444",
-  },
-  statusTextVertical: {
-    fontSize: 11,
-    fontWeight: "700",
-    textTransform: "uppercase",
-    letterSpacing: 0.8,
-  },
-  statusTextVerticalActive: {
-    color: "#059669",
-  },
-  statusTextVerticalExpired: {
-    color: "#DC2626",
-  },
-  progressBarBackground: {
-    width: "100%",
-    height: 8,
-    backgroundColor: "#E5E7EB",
-    borderRadius: 9999,
-    overflow: "hidden",
-  },
-  progressBarFill: {
-    height: "100%",
-    backgroundColor: "#2563EB",
-    borderRadius: 9999,
-  },
-  progressLabel: {
-    fontSize: 12,
-    fontWeight: "600",
-    color: "#2563EB",
-  },
-  progressPercent: {
-    fontSize: 12,
-    fontWeight: "600",
-    color: "#2563EB",
-  },
-  menuButton: {
-    padding: 8,
-    backgroundColor: "#F3F4F6",
-    borderRadius: 8,
-    width: 36,
-    height: 36,
-    justifyContent: "center",
-    alignItems: "center",
-  },
-  menuButtonTopLeft: {
-    position: "absolute",
-    top: 10,
-    left: 10,
-    padding: 2,
-    backgroundColor: "#F3F4F6",
-    borderRadius: 4,
-    width: 24,
-    height: 24,
-    justifyContent: "center",
-    alignItems: "center",
-    zIndex: 10,
-  },
-  menuDots: {
-    fontSize: 20,
-    fontWeight: "bold",
-    color: "#6B7280",
-    lineHeight: 20,
-  },
-  menuDotsVertical: {
-    fontSize: 16,
-    fontWeight: "bold",
-    color: "#6B7280",
-    lineHeight: 16,
-  },
-  menuDropdown: {
-    position: "absolute",
-    top: 35,
-    right: 0,
-    backgroundColor: "#fff",
-    borderRadius: 8,
-    borderWidth: 1,
-    borderColor: "#E5E7EB",
-    shadowColor: "#000",
-    shadowOffset: { width: 0, height: 2 },
-    shadowOpacity: 0.1,
-    shadowRadius: 8,
-    elevation: 5,
-    minWidth: 120,
-    zIndex: 1000,
-  },
-  menuDropdownTopLeft: {
-    position: "absolute",
-    top: 10,
-    left: 38,
-    backgroundColor: "#fff",
-    borderRadius: 8,
-    borderWidth: 1,
-    borderColor: "#E5E7EB",
-    shadowColor: "#000",
-    shadowOffset: { width: 0, height: 2 },
-    shadowOpacity: 0.1,
-    shadowRadius: 8,
-    elevation: 5,
-    minWidth: 120,
-    zIndex: 1000,
-  },
-  menuItem: {
-    paddingVertical: 12,
-    paddingHorizontal: 16,
-  },
-  menuItemText: {
-    fontSize: 14,
-    fontWeight: "500",
-    color: "#374151",
-  },
-  menuItemTextDelete: {
-    color: "#DC2626",
-  },
-  menuDivider: {
-    height: 1,
-    backgroundColor: "#F3F4F6",
-  },
-  statusBadgeNew: {
+  },
+  adTitle: { fontSize: 18, fontWeight: '700', color: '#333', flex: 1, marginRight: 12 },
+  statusBadge: {
+    flexDirection: 'row',
+    alignItems: 'center',
     paddingHorizontal: 10,
     paddingVertical: 4,
     borderRadius: 12,
   },
-  statusActiveNew: {
-    backgroundColor: "#D1FAE5",
-  },
-  statusExpiredNew: {
-    backgroundColor: "#FEE2E2",
-  },
-  statusScheduledNew: {
-    backgroundColor: "#DBEAFE",
-  },
-  statusTextNew: {
-    fontSize: 9,
-    fontWeight: "700",
-    letterSpacing: 0.5,
-  },
-  statusTextActive: {
-    color: "#065F46",
-  },
-  statusTextExpired: {
-    color: "#991B1B",
-  },
-  statusTextScheduled: {
-    color: "#1E40AF",
-  },
-  adInfoIcon: {
-    width: 28,
-    height: 28,
-    borderRadius: 14,
-    backgroundColor: "#F3F4F6",
-    justifyContent: "center",
-    alignItems: "center",
-    marginRight: 8,
-  },
-  adInfoContent: {
-    flex: 1,
-    justifyContent: "center",
-  },
-  dateArrow: {
-    fontSize: 12,
-    color: "#9CA3AF",
-  },
-  progressContainer: {
-    marginBottom: 12,
-  },
-  progressHeader: {
-    flexDirection: "row",
-    justifyContent: "space-between",
-    alignItems: "center",
-    marginBottom: 8,
-  },
-  successModalOverlay: {
-    flex: 1,
-    backgroundColor: "rgba(0, 0, 0, 0.65)",
-    justifyContent: "center",
-    alignItems: "center",
-    padding: 20,
-  },
-  successModalContent: {
-    backgroundColor: "#1F2937",
-    borderRadius: 12,
-    padding: 40,
-    alignItems: "center",
-    minWidth: 320,
-    maxWidth: 400,
-    shadowColor: "#000",
-    shadowOffset: { width: 0, height: 4 },
-    shadowOpacity: 0.3,
-    shadowRadius: 8,
-    elevation: 10,
-  },
-  successCheckmarkCircle: {
-    width: 80,
-    height: 80,
-    borderRadius: 40,
-    backgroundColor: "rgba(16, 185, 129, 0.15)",
-    justifyContent: "center",
-    alignItems: "center",
-    marginBottom: 20,
-  },
-  successCheckmark: {
-    fontSize: 48,
-    color: "#10B981",
-    fontWeight: "bold",
-    textAlign: "center",
-  },
-  successTitle: {
-    fontSize: 18,
-    fontWeight: "600",
-    color: "#fff",
-    textAlign: "center",
-    marginBottom: 12,
-    lineHeight: 26,
-  },
-  successSubtext: {
-    fontSize: 14,
-    color: "#D1D5DB",
-    textAlign: "center",
-    marginBottom: 24,
-    lineHeight: 20,
-    paddingHorizontal: 20,
-  },
-  successButton: {
-    backgroundColor: "#2563EB",
-    borderRadius: 8,
-    paddingHorizontal: 40,
-    paddingVertical: 14,
-    minWidth: 140,
-  },
-  successButtonText: {
-    color: "#fff",
-    fontSize: 16,
-    fontWeight: "600",
-    textAlign: "center",
-  },
-  deleteModalOverlay: {
-    flex: 1,
-    backgroundColor: "rgba(0, 0, 0, 0.5)",
-    justifyContent: "center",
-    alignItems: "center",
-    padding: 20,
-  },
-  deleteModalContent: {
-    backgroundColor: "#fff",
-    borderRadius: 12,
-    padding: 20,
-    minWidth: 280,
-    maxWidth: 340,
-    shadowColor: "#000",
-    shadowOffset: { width: 0, height: 2 },
-    shadowOpacity: 0.25,
-    shadowRadius: 8,
-    elevation: 5,
-  },
-  deleteModalTitle: {
-    fontSize: 18,
-    fontWeight: "700",
-    color: "#111827",
-    marginBottom: 8,
-  },
-  deleteModalText: {
-    fontSize: 13,
-    color: "#6B7280",
-    marginBottom: 20,
-  },
-  deleteModalButtons: {
-    flexDirection: "row",
-    gap: 10,
-  },
-  deleteCancelButton: {
-    flex: 1,
-    backgroundColor: "#F3F4F6",
-    borderRadius: 6,
-    paddingVertical: 10,
-    alignItems: "center",
-  },
-  deleteCancelButtonText: {
-    color: "#374151",
-    fontSize: 14,
-    fontWeight: "600",
-  },
-  deleteConfirmButton: {
-    flex: 1,
-    backgroundColor: "#DC2626",
-    borderRadius: 6,
-    paddingVertical: 10,
-    alignItems: "center",
-  },
-  deleteConfirmButtonDisabled: {
-    opacity: 0.6,
-  },
-  deleteConfirmButtonText: {
-    color: "#fff",
-    fontSize: 15,
-    fontWeight: "600",
-  },
-  pinCodeContainer: {
-    position: "relative",
-    zIndex: 1000,
-    overflow: "visible",
-  },
-  searchingIndicator: {
-    position: "absolute",
-    right: 12,
-    top: 12,
-    zIndex: 10,
-  },
-  suggestionsContainer: {
-    position: "absolute",
-    top: 48,
-    left: 0,
-    right: 0,
-    backgroundColor: "#fff",
-    borderWidth: 1,
-    borderColor: "#D1D5DB",
-    borderRadius: 8,
-    marginTop: 4,
-    shadowColor: "#000",
-    shadowOffset: { width: 0, height: 4 },
-    shadowOpacity: 0.1,
-    shadowRadius: 8,
-    elevation: 5,
-    zIndex: 1001,
-    height: 400,
-  },
-  suggestionsList: {
-    flex: 1,
-  },
-  suggestionItem: {
-    paddingHorizontal: 16,
-    paddingVertical: 12,
-    borderBottomWidth: 1,
-    borderBottomColor: "#F3F4F6",
-    backgroundColor: "#fff",
-  },
-  suggestionItemLast: {
-    borderBottomWidth: 0,
-  },
-  suggestionCode: {
-    fontSize: 15,
-    fontWeight: "600",
-    color: "#111827",
-    marginBottom: 4,
-  },
-  suggestionArea: {
-    fontSize: 13,
-    color: "#6B7280",
-    lineHeight: 18,
-  },
-  selectedLocationContainer: {
-    marginTop: 8,
-    padding: 12,
-    backgroundColor: "#EFF6FF",
-    borderRadius: 8,
-    borderWidth: 1,
-    borderColor: "#BFDBFE",
-  },
-  selectedLocationLabel: {
-    fontSize: 12,
-    fontWeight: "600",
-    color: "#1E40AF",
-    marginBottom: 4,
-  },
-  selectedLocationText: {
-    fontSize: 14,
-    color: "#1F2937",
-    lineHeight: 20,
-  },
-  noResultsContainer: {
-    padding: 20,
-    alignItems: "center",
-    justifyContent: "center",
-    backgroundColor: "#FEF3C7",
-    borderRadius: 8,
-    margin: 8,
-  },
-  noResultsText: {
-    fontSize: 14,
-    fontWeight: "600",
-    color: "#92400E",
-    marginBottom: 8,
-    textAlign: "center",
-  },
-  noResultsSubtext: {
-    fontSize: 12,
-    color: "#78350F",
-    textAlign: "left",
-    lineHeight: 18,
-  },
-  adThumbnail: {
-    width: 60,
-    height: 60,
-    borderRadius: 8,
-    marginRight: 12,
-    backgroundColor: "#F3F4F6",
-  },
-  cardActions: {
-    flexDirection: "row",
-    gap: 8,
-    alignItems: "center",
-  },
-  infoButton: {
-    width: 32,
-    height: 32,
-    borderRadius: 16,
-    backgroundColor: "#3B82F6",
-    alignItems: "center",
-    justifyContent: "center",
-  },
-  infoButtonText: {
-    fontSize: 16,
-    color: "#fff",
-  },
-  viewImageButton: {
-    flexDirection: "row",
-    alignItems: "center",
-    gap: 4,
-    paddingHorizontal: 10,
-    paddingVertical: 6,
-    backgroundColor: "#F3F4F6",
-    borderRadius: 16,
-  },
-  viewImageText: {
-    fontSize: 13,
-    color: "#6B7280",
-    fontWeight: "500",
-  },
-  imagePreviewOverlay: {
-    flex: 1,
-    backgroundColor: "rgba(0, 0, 0, 0.7)",
-    justifyContent: "center",
-    alignItems: "center",
-  },
-  imagePreviewContent: {
-    width: "90%",
-    maxHeight: "90%",
-    backgroundColor: "#fff",
-    borderRadius: 12,
-    overflow: "hidden",
-  },
-  imagePreviewHeader: {
-    flexDirection: "row",
-    justifyContent: "space-between",
-    alignItems: "center",
-    padding: 16,
-    borderBottomWidth: 1,
-    borderBottomColor: "#E5E7EB",
-    backgroundColor: "#F9FAFB",
-  },
-  imagePreviewTitle: {
-    fontSize: 18,
-    fontWeight: "700",
-    color: "#111827",
-  },
-  imagePreviewCloseButton: {
-    width: 32,
-    height: 32,
-    borderRadius: 16,
-    backgroundColor: "#E5E7EB",
-    alignItems: "center",
-    justifyContent: "center",
-  },
-  imagePreviewCloseText: {
-    fontSize: 20,
-    color: "#6B7280",
-    fontWeight: "700",
-  },
-  imagePreviewScroll: {
-    maxHeight: 600,
-  },
-  imageSection: {
-    padding: 16,
-    borderBottomWidth: 1,
-    borderBottomColor: "#F3F4F6",
-  },
-  imageSectionLabel: {
-    fontSize: 14,
-    fontWeight: "600",
-    color: "#6B7280",
-    marginBottom: 12,
-  },
-  previewBottomImage: {
-    width: "100%",
-    height: 174,
-    backgroundColor: "#F9FAFB",
-    borderRadius: 8,
-  },
-  previewFullscreenImage: {
-    width: "100%",
-    height: 400,
-    backgroundColor: "#F9FAFB",
-    borderRadius: 8,
-  },
-  noImagesContainer: {
-    padding: 40,
-    alignItems: "center",
-    justifyContent: "center",
-  },
-  noImagesText: {
-    fontSize: 16,
-    color: "#9CA3AF",
-    fontWeight: "500",
-  },
-  adminStatusContainer: {
-    position: "absolute",
-    bottom: 12,
-    right: 12,
-    flexDirection: "row",
-    alignItems: "center",
-    gap: 6,
-  },
-  adminStatusLabel: {
-    fontSize: 11,
-    color: "#6B7280",
-    fontWeight: "600",
-  },
-  adminStatusBadge: {
-    flexDirection: "row",
-    alignItems: "center",
-    gap: 4,
-  },
-  rejectionReasonContainer: {
-    marginTop: 8,
-    paddingTop: 8,
-    borderTopWidth: 1,
-    borderTopColor: "#FEE2E2",
-    backgroundColor: "#FEF2F2",
+  statusText: { fontSize: 12, fontWeight: '600', color: '#fff', marginLeft: 4 },
+  
+  adDetails: { marginBottom: 12 },
+  adDetailRow: {
+    flexDirection: 'row',
+    alignItems: 'center',
+    marginBottom: 6,
+  },
+  adDetailText: { fontSize: 14, color: '#666', marginLeft: 8 },
+  
+  pendingNotice: {
+    flexDirection: 'row',
+    alignItems: 'center',
+    backgroundColor: '#fef3c7',
     padding: 10,
     borderRadius: 6,
-  },
-  rejectionReasonLabel: {
-    fontSize: 11,
-    color: "#991B1B",
-    fontWeight: "700",
-    marginBottom: 4,
-  },
-  rejectionReasonText: {
-    fontSize: 12,
-    color: "#DC2626",
-    lineHeight: 16,
-  },
-  adminStatusIcon: {
-    fontSize: 12,
-  },
-  adminStatusTextPlain: {
-    fontSize: 12,
-    fontWeight: "600",
-  },
+    marginTop: 8,
+  },
+  pendingNoticeText: { fontSize: 13, color: '#92400e', marginLeft: 6, fontWeight: '500' },
 });