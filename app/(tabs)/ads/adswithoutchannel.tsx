﻿import React, { useState, useRef, useEffect } from "react";
import { View, Text, TouchableOpacity, StyleSheet, ScrollView, Dimensions, TextInput, Alert, ActivityIndicator, Modal, Image, BackHandler, FlatList } from "react-native";
import AsyncStorage from '@react-native-async-storage/async-storage';
import * as ImagePicker from 'expo-image-picker';
import * as Location from 'expo-location';
import { Calendar } from 'react-native-calendars';
import { Ionicons } from '@expo/vector-icons';
import { searchPostalCodes as searchLocalPostalCodes } from '@/constants/postalCodes';
import { useRouter } from "expo-router";
import { getCurrentUser } from '@/lib/useUser';

const { width } = Dimensions.get("window");

// Format number with Indian number system (lakhs, crores)
const formatIndianNumber = (num: number): string => {
  const numStr = num.toString();
  const lastThree = numStr.substring(numStr.length - 3);
  const otherNumbers = numStr.substring(0, numStr.length - 3);
  if (otherNumbers !== '') {
    return otherNumbers.replace(/\B(?=(\d{2})+(?!\d))/g, ",") + "," + lastThree;
  }
  return lastThree;
};

export default function AdsWithoutChannel() {
  const router = useRouter();
  const [activeTab, setActiveTab] = useState<"create" | "status">("create");
  const scrollViewRef = useRef<ScrollView>(null);
  const [isSubmitting, setIsSubmitting] = useState(false);
  const [showForm, setShowForm] = useState(false);
  const [showDatePicker, setShowDatePicker] = useState<'start' | 'end' | null>(null);
  const [uploadProgress, setUploadProgress] = useState(0);
  const [showSuccessModal, setShowSuccessModal] = useState(false);
  const [showDeleteModal, setShowDeleteModal] = useState(false);
  const [adToDelete, setAdToDelete] = useState<string | null>(null);
  const [isDeleting, setIsDeleting] = useState(false);
  const [editingAdId, setEditingAdId] = useState<string | null>(null);
  const [openMenuId, setOpenMenuId] = useState<string | null>(null);
  const [ads, setAds] = useState<any[]>([]);
  const [loadingAds, setLoadingAds] = useState(false);
  const [userPhoneNumber, setUserPhoneNumber] = useState<string>('');
  const [pinCodeSuggestions, setPinCodeSuggestions] = useState<Array<{postalCode: string, displayName: string}>>([]);
  const [showPinSuggestions, setShowPinSuggestions] = useState(false);
  const [selectedLocation, setSelectedLocation] = useState<string>('');
  const [userLocation, setUserLocation] = useState<{latitude: number, longitude: number} | null>(null);
  const [showImagePreview, setShowImagePreview] = useState(false);
  const [previewAd, setPreviewAd] = useState<any>(null);

  // Load user's phone number and location on mount
  useEffect(() => {
    loadUserPhone();
    getCurrentLocation();
  }, []);

  // Fetch ads when userPhoneNumber is loaded and status tab is active
  useEffect(() => {
    if (activeTab === 'status' && userPhoneNumber) {
      fetchAds();
    }
  }, [userPhoneNumber, activeTab]);

  // Handle Android back button when menu is open
  useEffect(() => {
    const backAction = () => {
      if (openMenuId !== null) {
        setOpenMenuId(null);
        return true; // Prevent default back action
      }
      return false; // Allow default back action
    };

    const backHandler = BackHandler.addEventListener(
      'hardwareBackPress',
      backAction
    );

    return () => backHandler.remove();
  }, [openMenuId]);

  const loadUserPhone = async () => {
    try {
      // First try to get from user profile
      const user = await getCurrentUser();
      if (user?.phone) {
        console.log('✅ Loaded phone from user profile:', user.phone);
        setUserPhoneNumber(user.phone);
        return;
      }

      // Fallback to AsyncStorage (for backward compatibility)
      const savedPhone = await AsyncStorage.getItem('userPhoneNumber');
      if (savedPhone) {
        console.log('✅ Loaded phone from AsyncStorage:', savedPhone);
        setUserPhoneNumber(savedPhone);
      } else {
        console.log('⚠️ No phone number found. User needs to create an ad first or login.');
      }
    } catch (error) {
      console.error('❌ Failed to load user phone:', error);
    }
  };

  const saveUserPhone = async (phone: string) => {
    try {
      const formattedPhone = phone.startsWith('+91') ? phone : '+91' + phone;
      await AsyncStorage.setItem('userPhoneNumber', formattedPhone);
      setUserPhoneNumber(formattedPhone);
    } catch (error) {
      console.error('Failed to save user phone:', error);
    }
  };

  // Form state
  const [formData, setFormData] = useState({
    title: '',
    bottomImage: '',
    fullscreenImage: '',
    phoneNumber: '',
    pinCode: '',
    startDate: '',
    endDate: '',
    priority: 5,
  });

  const changeTab = (tab: "create" | "status") => {
    setActiveTab(tab);
    scrollViewRef.current?.scrollTo({ x: tab === "create" ? 0 : width, animated: true });
    
    // Fetch ads when switching to status tab
    if (tab === "status") {
      fetchAds();
    }
  };

  const handleScroll = (event: any) => {
    const offsetX = event.nativeEvent.contentOffset.x;
    if (offsetX >= width / 2) {
      setActiveTab("status");
      fetchAds();
    } else {
      setActiveTab("create");
    }
  };

  const fetchAds = async () => {
    if (!userPhoneNumber) {
      console.log('⏳ Waiting for phone number to load...');
      return;
    }

    setLoadingAds(true);
    try {
      console.log(`📱 Fetching ads for phone: ${userPhoneNumber}`);
      
      // Try the new my-ads endpoint first
      let response = await fetch(
        `https://instantlly-cards-backend-1.onrender.com/api/ads/my-ads?phoneNumber=${encodeURIComponent(userPhoneNumber)}`
      );
      
      // If my-ads endpoint not available yet (400/404), fallback to fetching all and filtering
      if (!response.ok) {
        console.log('⚠️ my-ads endpoint not ready, using fallback method');
        
        // Fetch all ads with admin token and filter client-side
        response = await fetch('https://instantlly-cards-backend-1.onrender.com/api/ads?approvalStatus=all', {
          headers: {
            'Authorization': 'Bearer eyJhbGciOiJIUzI1NiIsInR5cCI6IkpXVCJ9.eyJpZCI6IjY5MDVjNDlmMGVhNjllMTczMWE4YmU1MCIsInVzZXJuYW1lIjoiYWRtaW4iLCJyb2xlIjoic3VwZXJfYWRtaW4iLCJpYXQiOjE3NjMxODEwMDgsImV4cCI6MTc2Mzc4NTgwOH0.EurOhS259RX5pIuN9ldguLe1Xoy11FOjKedkSaz6pfM',
          },
        });
      }
      
      const data = await response.json();
      if (response.ok) {
        let allAds = data.data || [];
        
        // Filter to show only this user's ads if we used the fallback method
        if (data.pagination) {
          // This means we got all ads, need to filter
          allAds = allAds.filter((ad: any) => ad.phoneNumber === userPhoneNumber);
        }
        
        setAds(allAds);
        console.log(`✅ Loaded ${allAds.length} ads for status tab`);
      } else {
        console.error('❌ Failed to fetch ads:', data.message);
        Alert.alert('Error', data.message || 'Failed to load your ads');
      }
    } catch (error) {
      console.error('❌ Network error fetching ads:', error);
      Alert.alert('Error', 'Failed to load your ads. Please check your internet connection.');
    } finally {
      setLoadingAds(false);
    }
  };

  const handleDeleteClick = (adId: string) => {
    setAdToDelete(adId);
    setShowDeleteModal(true);
  };

  const confirmDelete = async () => {
    if (!adToDelete) return;
    
    setIsDeleting(true);
    try {
      const response = await fetch(`https://instantlly-cards-backend-1.onrender.com/api/ads/${adToDelete}`, {
        method: 'DELETE',
        headers: {
          'Authorization': 'Bearer eyJhbGciOiJIUzI1NiIsInR5cCI6IkpXVCJ9.eyJpZCI6IjY5MDVjNDlmMGVhNjllMTczMWE4YmU1MCIsInVzZXJuYW1lIjoiYWRtaW4iLCJyb2xlIjoic3VwZXJfYWRtaW4iLCJpYXQiOjE3NjMxODEwMDgsImV4cCI6MTc2Mzc4NTgwOH0.EurOhS259RX5pIuN9ldguLe1Xoy11FOjKedkSaz6pfM',
        },
      });

      if (response.ok) {
        // Refresh ads list
        fetchAds();
        setShowDeleteModal(false);
        setAdToDelete(null);
        Alert.alert('Success', 'Advertisement deleted successfully');
      } else {
        Alert.alert('Error', 'Failed to delete advertisement');
      }
    } catch (error) {
      Alert.alert('Error', 'Failed to delete advertisement');
    } finally {
      setIsDeleting(false);
    }
  };

  const cancelDelete = () => {
    setShowDeleteModal(false);
    setAdToDelete(null);
  };

  const handleEdit = (ad: any) => {
    // Populate form with ad data
    setFormData({
      title: ad.title,
      bottomImage: ad.bottomImage || '',
      fullscreenImage: ad.fullscreenImage || '',
      phoneNumber: ad.phoneNumber,
      pinCode: ad.pinCode || '',
      startDate: ad.startDate,
      endDate: ad.endDate,
      priority: ad.priority || 5,
    });
    setEditingAdId(ad._id);
    setShowForm(true);
    // Switch to Create tab
    changeTab('create');
  };

  const pickImage = async (type: 'bottom' | 'fullscreen') => {
    const result = await ImagePicker.launchImageLibraryAsync({
      mediaTypes: ImagePicker.MediaTypeOptions.Images,
      allowsEditing: true,
      aspect: type === 'bottom' ? [624, 174] : [624, 1000],
      quality: 0.8,
      base64: true,
    });

    if (!result.canceled && result.assets[0].base64) {
      const base64Image = `data:image/jpeg;base64,${result.assets[0].base64}`;
      if (type === 'bottom') {
        setFormData({ ...formData, bottomImage: base64Image });
      } else {
        setFormData({ ...formData, fullscreenImage: base64Image });
      }
    }
  };

  const handleSubmit = async () => {
    if (!formData.title || !formData.bottomImage || !formData.phoneNumber || !formData.startDate || !formData.endDate) {
      Alert.alert('Error', 'Please fill in all required fields');
      return;
    }

    // Confirm ad submission with cost breakdown
    Alert.alert(
      '📢 Ad Submission Cost',
      `💳 Credits: 1020 (will be deducted now)\n💵 Cash Payment: ₹180 (after admin approval)\n📊 Total Cost: 1020 credits + ₹180\n\nYour current credits: ${userCredits.toLocaleString()}\nAfter submission: ${(userCredits - 1020).toLocaleString()}\n\n⚠️ Admin will review your ad. After approval, you will be contacted to pay ₹180.\n\nDo you want to proceed?`,
      [
        {
          text: 'Cancel',
          style: 'cancel'
        },
        {
          text: 'Submit Ad',
          onPress: () => submitAdConfirmed()
        }
      ]
    );
  };

  const submitAdConfirmed = async () => {
    setIsSubmitting(true);
    setUploadProgress(0);
    
    try {
      // Simulate upload progress
      const progressInterval = setInterval(() => {
        setUploadProgress(prev => {
          if (prev >= 90) {
            clearInterval(progressInterval);
            return 90;
          }
          return prev + 10;
        });
      }, 100);

      // Save user's phone number for filtering
      await saveUserPhone(formData.phoneNumber);

      // Format phone number
      const phoneNumber = formData.phoneNumber.startsWith('+91') 
        ? formData.phoneNumber 
        : '+91' + formData.phoneNumber;

<<<<<<< HEAD
      // For EDITING existing ads, use the old admin endpoint
      if (editingAdId) {
        const submitData: any = {
          ...formData,
          phoneNumber,
        };

        const response = await fetch(
          `https://instantlly-cards-backend-1.onrender.com/api/ads/${editingAdId}`,
          {
            method: 'PUT',
            headers: {
              'Content-Type': 'application/json',
              'Authorization': 'Bearer eyJhbGciOiJIUzI1NiIsInR5cCI6IkpXVCJ9.eyJpZCI6IjY5MDVjNDlmMGVhNjllMTczMWE4YmU1MCIsInVzZXJuYW1lIjoiYWRtaW4iLCJyb2xlIjoic3VwZXJfYWRtaW4iLCJpYXQiOjE3NjMxODEwMDgsImV4cCI6MTc2Mzc4NTgwOH0.EurOhS259RX5pIuN9ldguLe1Xoy11FOjKedkSaz6pfM',
            },
            body: JSON.stringify(submitData),
          }
        );

        clearInterval(progressInterval);
        setUploadProgress(100);

        const data = await response.json();

        if (response.ok) {
          setShowSuccessModal(true);
          setTimeout(() => {
            setFormData({
              title: '',
              bottomImage: '',
              fullscreenImage: '',
              phoneNumber: '',
              pinCode: '',
              startDate: '',
              endDate: '',
              priority: 5,
            });
            setShowForm(false);
            setUploadProgress(0);
            setEditingAdId(null);
            fetchAds();
          }, 2000);
        } else {
          console.error(`❌ Failed to update ad:`, data);
          Alert.alert('Error', data.message || 'Failed to update advertisement');
          setUploadProgress(0);
        }
=======
      if (response.ok) {
        Alert.alert(
          '✅ Ad Submitted Successfully!',
          `💳 1020 credits deducted\n📊 Remaining credits: ${data.remainingCredits?.toLocaleString() || 'N/A'}\n\n⏳ Your ad is now pending admin approval.\n💵 After approval, admin will contact you for ₹180 payment.`,
          [{ text: 'OK', onPress: () => {
            // Reset form
            setTitle('');
            setPhoneNumber('');
            setStartDate('');
            setEndDate('');
            setBottomImage(null);
            setFullscreenImage(null);
            // Switch to status tab to see the submitted ad
            setActiveTab('status');
            // Reload ads
            loadMyAds();
          }}]
        );
>>>>>>> d7f22135
      } else {
        // For NEW ads, use the regular /api/ads endpoint WITHOUT admin token
        // This will create ads with 'pending' status that require admin approval
        
        const submitData: any = {
          ...formData,
          phoneNumber,
          uploaderName: 'Mobile User',
        };

        const response = await fetch(
          'https://instantlly-cards-backend-1.onrender.com/api/ads',
          {
            method: 'POST',
            headers: {
              'Content-Type': 'application/json',
              // NO Authorization header - this makes it a mobile user upload (pending status)
            },
            body: JSON.stringify(submitData),
          }
        );

        clearInterval(progressInterval);
        setUploadProgress(100);

        const data = await response.json();

        console.log(`📤 Mobile App - New Ad Creation Response:`, data);

        if (response.ok) {
          // Show success modal
          setShowSuccessModal(true);
          
          // Reset form after a delay
          setTimeout(() => {
            setFormData({
              title: '',
              bottomImage: '',
              fullscreenImage: '',
              phoneNumber: '',
              pinCode: '',
              startDate: '',
              endDate: '',
              priority: 5,
            });
            setShowForm(false);
            setUploadProgress(0);
            setEditingAdId(null);
            // Refresh ads list
            fetchAds();
          }, 2000);
        } else {
          console.error(`❌ Failed to create ad:`, data);
          Alert.alert('Error', data.message || 'Failed to create advertisement');
          setUploadProgress(0);
        }
      }
    } catch (error: any) {
      Alert.alert('Error', error.message || `Failed to ${editingAdId ? 'update' : 'create'} advertisement`);
      setUploadProgress(0);
    } finally {
      setIsSubmitting(false);
    }
  };

  const handleCancel = () => {
    setFormData({
      title: '',
      bottomImage: '',
      fullscreenImage: '',
      phoneNumber: '',
      pinCode: '',
      startDate: '',
      endDate: '',
      priority: 5,
    });
    setShowForm(false);
    setEditingAdId(null);
  };

  const openDatePicker = (type: 'start' | 'end') => {
    setShowDatePicker(type);
  };

  const confirmDate = (dateString: string) => {
    if (showDatePicker === 'start') {
      setFormData({ ...formData, startDate: dateString });
    } else if (showDatePicker === 'end') {
      setFormData({ ...formData, endDate: dateString });
    }
    setShowDatePicker(null);
  };

  // Get user's current location for better postal code suggestions
  const getCurrentLocation = async () => {
    try {
      console.log('📍 Requesting location permission...');
      const { status } = await Location.requestForegroundPermissionsAsync();
      
      if (status !== 'granted') {
        console.log('⚠️ Location permission denied');
        return;
      }

      console.log('📍 Getting current location...');
      const location = await Location.getCurrentPositionAsync({
        accuracy: Location.Accuracy.Balanced,
      });
      
      setUserLocation({
        latitude: location.coords.latitude,
        longitude: location.coords.longitude,
      });
      
      console.log('✅ User location obtained:', location.coords.latitude, location.coords.longitude);
    } catch (error) {
      console.log('❌ Error getting location:', error);
    }
  };

  // OpenStreetMap Nominatim API - FREE worldwide postal code search (No API key needed!)
  const searchPostalCodes = async (query: string) => {
    console.log('🔍 Nominatim API called with query:', query);
    
    if (query.length < 3) {
      console.log('❌ Query too short (minimum 3 characters)');
      setPinCodeSuggestions([]);
      setShowPinSuggestions(false);
      return;
    }

    try {
      // OpenStreetMap Nominatim - FREE, no API key required!
      // Use postalcode parameter for better postal code-specific results
      // Add viewbox based on user location to prioritize nearby results
      let url = `https://nominatim.openstreetmap.org/search?postalcode=${encodeURIComponent(query)}&format=json&limit=15&addressdetails=1&dedupe=0`;
      
      // If user location is available, add it to prioritize nearby results
      if (userLocation) {
        // Create a bounding box around user's location (approx 200km radius)
        const latDelta = 2; // roughly 200km
        const lonDelta = 2;
        const viewbox = [
          userLocation.longitude - lonDelta,
          userLocation.latitude + latDelta,
          userLocation.longitude + lonDelta,
          userLocation.latitude - latDelta
        ].join(',');
        
        url += `&viewbox=${viewbox}&bounded=0`;
        console.log('📍 Using user location for prioritized search');
      }
      
      console.log('📡 Fetching from OpenStreetMap Nominatim...');
      const response = await fetch(url, {
        headers: {
          'User-Agent': 'InstantllyCards/1.0 (Contact: your@email.com)' // Required by Nominatim
        }
      });
      const data = await response.json();
      
      console.log('📦 Nominatim Response count:', data.length);
      console.log('📦 Raw data sample:', data.slice(0, 2));

      if (data && data.length > 0) {
        const suggestions = data.map((item: any) => {
          console.log('🏘️ Full address details:', JSON.stringify(item.address, null, 2));
          console.log('📍 Display name:', item.display_name);
          
          // Extract all possible location details from Nominatim response
          const addr = item.address || {};
          const postcode = addr.postcode || addr.postal_code || '';
          const road = addr.road || '';
          const suburb = addr.suburb || '';
          const neighbourhood = addr.neighbourhood || '';
          const quarter = addr.quarter || '';
          const district = addr.district || '';
          const borough = addr.borough || '';
          const county = addr.county || '';
          const town = addr.town || '';
          const village = addr.village || '';
          const hamlet = addr.hamlet || '';
          const city = addr.city || '';
          const municipality = addr.municipality || '';
          const city_district = addr.city_district || '';
          const state = addr.state || addr.province || addr.region || addr.state_district || '';
          const country = addr.country || '';
          const country_code = addr.country_code?.toUpperCase() || '';
          
          // Build comprehensive display name with hierarchical location details
          let displayParts = [];
          
          // 1. Postal code (always first if available)
          if (postcode) displayParts.push(postcode);
          
          // 2. Most specific location (road/neighbourhood/quarter)
          if (road) displayParts.push(road);
          if (neighbourhood && neighbourhood !== road) displayParts.push(neighbourhood);
          if (quarter && quarter !== neighbourhood && quarter !== road) displayParts.push(quarter);
          
          // 3. Suburb/Borough level
          if (suburb && !displayParts.includes(suburb)) displayParts.push(suburb);
          if (borough && borough !== suburb && !displayParts.includes(borough)) displayParts.push(borough);
          
          // 4. Village/Hamlet (small settlements)
          if (hamlet && !displayParts.includes(hamlet)) displayParts.push(hamlet);
          if (village && village !== hamlet && !displayParts.includes(village)) displayParts.push(village);
          
          // 5. Town level
          if (town && town !== village && !displayParts.includes(town)) displayParts.push(town);
          
          // 6. City level
          if (city && city !== town && !displayParts.includes(city)) displayParts.push(city);
          if (municipality && municipality !== city && municipality !== town && !displayParts.includes(municipality)) {
            displayParts.push(municipality);
          }
          if (city_district && city_district !== city && !displayParts.includes(city_district)) {
            displayParts.push(city_district);
          }
          
          // 7. District/County level
          if (district && !displayParts.includes(district)) displayParts.push(district);
          if (county && county !== district && !displayParts.includes(county)) displayParts.push(county);
          
          // 8. State level
          if (state && !displayParts.some(part => part === state)) displayParts.push(state);
          
          // 9. Country (always last)
          if (country) displayParts.push(country);
          
          // Build display name with fallback to ensure it's never empty
          let displayName = displayParts.length > 0 ? displayParts.join(', ') : item.display_name;
          
          // Fallback if display name is still empty or just whitespace
          if (!displayName || displayName.trim() === '') {
            displayName = item.display_name || `${postcode || 'Unknown Location'}`;
          }
          
          // For postal code value, prefer actual postcode
          const codeValue = postcode || displayParts[0] || item.display_name.split(',')[0];

          console.log('✨ Final display:', displayName);
          console.log('✨ Code value:', codeValue);

          return {
            postalCode: codeValue,
            displayName: displayName,
            lat: item.lat,
            lon: item.lon,
            country_code: country_code, // Add country code to help distinguish
          };
        });

        console.log('✅ Formatted suggestions count:', suggestions.length);
        console.log('✅ Suggestions:', suggestions.map((s: any) => s.displayName));
        setPinCodeSuggestions(suggestions);
        setShowPinSuggestions(true);
      } else {
        console.log('⚠️ No results from Nominatim, trying local database...');
        // Fallback to local database
        const results = searchLocalPostalCodes(query);
        if (results.length > 0) {
          const suggestions = results.map((item: any) => {
            const displayParts = [item.code];
            if (item.area) displayParts.push(item.area);
            displayParts.push(item.city, item.state, item.country);
            return {
              postalCode: item.code,
              displayName: displayParts.join(', '),
            };
          });
          setPinCodeSuggestions(suggestions);
          setShowPinSuggestions(true);
        } else {
          setPinCodeSuggestions([]);
          setShowPinSuggestions(true); // Show "no results" message
        }
      }
    } catch (error) {
      console.error('❌ Nominatim API Error:', error);
      // Fallback to local database on error
      console.log('⚠️ Falling back to local database...');
      const results = searchLocalPostalCodes(query);
      if (results.length > 0) {
        const suggestions = results.map((item: any) => {
          const displayParts = [item.code];
          if (item.area) displayParts.push(item.area);
          displayParts.push(item.city, item.state, item.country);
          return {
            postalCode: item.code,
            displayName: displayParts.join(', '),
          };
        });
        setPinCodeSuggestions(suggestions);
        setShowPinSuggestions(true);
      } else {
        setPinCodeSuggestions([]);
        setShowPinSuggestions(false);
      }
    }
  };

  // Debounce postal code search - 500ms to reduce API calls and save costs
  useEffect(() => {
    console.log('⏱️ useEffect triggered, pinCode:', formData.pinCode);
    const timer = setTimeout(() => {
      if (formData.pinCode && formData.pinCode.length >= 3) {
        console.log('✅ Calling Google Places API with:', formData.pinCode);
        searchPostalCodes(formData.pinCode);
      } else {
        console.log('❌ Clearing suggestions, length:', formData.pinCode?.length);
        setPinCodeSuggestions([]);
        setShowPinSuggestions(false);
      }
    }, 500); // 500ms debounce - saves API costs by reducing requests

    return () => clearTimeout(timer);
  }, [formData.pinCode]);

  const selectPinCode = (postalCode: string, displayName: string) => {
    console.log('🎯 selectPinCode called with:', { postalCode, displayName });
    setFormData({ ...formData, pinCode: postalCode });
    setSelectedLocation(displayName);
    setShowPinSuggestions(false);
    setPinCodeSuggestions([]);
    console.log('✅ Selected location set to:', displayName);
  };

  const renderDatePicker = () => {
    const currentDate = showDatePicker === 'start' ? formData.startDate : formData.endDate;
    const markedDate = currentDate ? { [currentDate]: { selected: true, selectedColor: '#2563EB' } } : {};

    return (
      <Modal
        visible={showDatePicker !== null}
        transparent
        animationType="slide"
        onRequestClose={() => setShowDatePicker(null)}
      >
        <View style={styles.modalOverlay}>
          <View style={styles.datePickerModal}>
            <View style={styles.datePickerHeader}>
              <Text style={styles.datePickerTitle}>
                Select {showDatePicker === 'start' ? 'Start' : 'End'} Date
              </Text>
              <TouchableOpacity onPress={() => setShowDatePicker(null)}>
                <Text style={styles.datePickerClose}>✕</Text>
              </TouchableOpacity>
            </View>

            <Calendar
              current={currentDate || undefined}
              markedDates={markedDate}
              onDayPress={(day) => {
                confirmDate(day.dateString);
              }}
              theme={{
                backgroundColor: '#ffffff',
                calendarBackground: '#ffffff',
                textSectionTitleColor: '#374151',
                selectedDayBackgroundColor: '#2563EB',
                selectedDayTextColor: '#ffffff',
                todayTextColor: '#2563EB',
                dayTextColor: '#111827',
                textDisabledColor: '#D1D5DB',
                dotColor: '#2563EB',
                selectedDotColor: '#ffffff',
                arrowColor: '#2563EB',
                monthTextColor: '#111827',
                indicatorColor: '#2563EB',
                textDayFontFamily: 'System',
                textMonthFontFamily: 'System',
                textDayHeaderFontFamily: 'System',
                textDayFontWeight: '400',
                textMonthFontWeight: '700',
                textDayHeaderFontWeight: '600',
                textDayFontSize: 14,
                textMonthFontSize: 18,
                textDayHeaderFontSize: 12,
              }}
              style={styles.calendar}
            />

            <View style={styles.datePickerActions}>
              <TouchableOpacity 
                style={styles.datePickerCancelBtn}
                onPress={() => setShowDatePicker(null)}
              >
                <Text style={styles.datePickerCancelText}>Cancel</Text>
              </TouchableOpacity>
            </View>
          </View>
        </View>
      </Modal>
    );
  };

  return (
    <View style={styles.container}>
      {renderDatePicker()}
      
      {/* Credit Display - only show when form is not open */}
      {!showForm && (
        <View style={styles.creditDisplayContainer}>
          <Text style={styles.creditLabel}>Total Credits</Text>
          <View style={styles.creditRow}>
           <Text style={styles.coinIcon}>🪙</Text>
            <Text style={styles.creditAmount}>{formatIndianNumber(500000)}</Text>
          </View>
          <TouchableOpacity onPress={() => router.push("/credits")}>
            <Text style={styles.noSpendingLimit}>See Transaction  &gt;</Text>
          </TouchableOpacity>
        </View>
      )}
      
      <View style={styles.tabContainer}>
        <TouchableOpacity
          style={[styles.tab, activeTab === "create" && styles.activeTab]}
          onPress={() => changeTab("create")}
        >
          <Text style={[styles.tabText, activeTab === "create" && styles.activeTabText, styles.uploadTabText]}>
            Upload Ads
          </Text>
        </TouchableOpacity>

        <TouchableOpacity
          style={[styles.tab, activeTab === "status" && styles.activeTab]}
          onPress={() => changeTab("status")}
        >
          <Text style={[styles.tabText, activeTab === "status" && styles.activeTabText]}>
            Status
          </Text>
        </TouchableOpacity>
      </View>

      <ScrollView
        ref={scrollViewRef}
        horizontal
        pagingEnabled
        showsHorizontalScrollIndicator={false}
        onMomentumScrollEnd={handleScroll}
        style={{ flex: 1 }}
      >
        <View style={[styles.page, { width }]}>
          {!showForm ? (
            <View style={styles.emptyState}>
              <Text style={styles.emptyStateTitle}>Upload New Advertisement</Text>
              <Text style={styles.emptyStateText}>Click the button below to upload a new advertisement for your business</Text>
              <TouchableOpacity 
                style={styles.createButton}
                onPress={() => setShowForm(true)}
              >
                <View style={styles.createButtonContent}>
                  <View style={styles.iconCircle}>
                    <Text style={styles.buttonIcon}>📄</Text>
                  </View>
                  <Text style={styles.createButtonText}>Upload New Ads</Text>
                </View>
              </TouchableOpacity>
            </View>
          ) : (
          <ScrollView 
            style={styles.formContainer}
            scrollEnabled={!showPinSuggestions}
            nestedScrollEnabled={true}
          >
            <View style={styles.formHeader}>
              <Text style={styles.formTitle}>{editingAdId ? 'Edit Advertisement' : 'Upload New Advertisement'}</Text>
            </View>

            {/* Title Input */}
            <View style={styles.inputGroup}>
              <Text style={styles.label}>Advertisement Title</Text>
              <TextInput
                style={styles.input}
                value={formData.title}
                onChangeText={(text) => setFormData({ ...formData, title: text })}
                placeholder="e.g., Summer Sale 2024"
                placeholderTextColor="#999"
              />
            </View>

            {/* Bottom Image */}
            <View style={styles.section}>
              <Text style={styles.sectionTitle}>📱 Bottom Banner Image (Required)</Text>
              <Text style={styles.sectionDescription}>
                This image appears in the bottom carousel. Recommended size: <Text style={styles.bold}>624 × 174 pixels</Text>
              </Text>
              <TouchableOpacity style={styles.fileButton} onPress={() => pickImage('bottom')}>
                <Text style={styles.fileButtonText}>
                  {formData.bottomImage ? '✓ Image Selected' : 'Choose File'}
                </Text>
              </TouchableOpacity>
              {formData.bottomImage && (
                <View style={styles.preview}>
                  <Text style={styles.previewLabel}>Preview:</Text>
                  <Image 
                    source={{ uri: formData.bottomImage }} 
                    style={styles.previewImageActual}
                    resizeMode="contain"
                  />
                </View>
              )}
            </View>

            {/* Fullscreen Image */}
            <View style={styles.section}>
              <Text style={styles.sectionTitle}>🖼️ Fullscreen Image (Optional)</Text>
              <Text style={styles.sectionDescription}>
                This image appears when user taps the bottom banner. Recommended size: <Text style={styles.bold}>624 × 1000 pixels</Text>
              </Text>
              <Text style={styles.helperText}>💡 If not provided, users will see Call/Message/Cancel buttons when they tap the banner.</Text>
              <TouchableOpacity style={styles.fileButton} onPress={() => pickImage('fullscreen')}>
                <Text style={styles.fileButtonText}>
                  {formData.fullscreenImage ? '✓ Image Selected' : 'Choose File'}
                </Text>
              </TouchableOpacity>
              {formData.fullscreenImage && (
                <View style={styles.preview}>
                  <Text style={styles.previewLabel}>Preview:</Text>
                  <Image 
                    source={{ uri: formData.fullscreenImage }} 
                    style={styles.previewImageFullscreen}
                    resizeMode="contain"
                  />
                </View>
              )}
            </View>

            {/* Phone Number */}
            <View style={styles.section}>
              <Text style={styles.label}>📞 Phone Number (for Call/Message buttons)</Text>
              <TextInput
                style={styles.input}
                value={formData.phoneNumber}
                onChangeText={(text) => setFormData({ ...formData, phoneNumber: text })}
                placeholder="+919876543210"
                placeholderTextColor="#999"
                keyboardType="phone-pad"
              />
              <Text style={styles.smallHelperText}>Used for Call/Message buttons in the mobile app</Text>
            </View>

            {/* Pin Code */}
            <View style={styles.inputGroup}>
              <Text style={styles.label}>📍 Enter Pin code</Text>
              <View style={styles.pinCodeContainer}>
                <TextInput
                  style={styles.input}
                  value={formData.pinCode}
                  onChangeText={(text) => {
                    setFormData({ ...formData, pinCode: text });
                    setSelectedLocation(''); // Clear selected location when user types
                  }}
                  placeholder="e.g., 400001"
                  placeholderTextColor="#999"
                  onFocus={() => {
                    if (formData.pinCode.length >= 2 && pinCodeSuggestions.length > 0) {
                      setShowPinSuggestions(true);
                    }
                  }}
                  onBlur={() => {
                    // Delay to allow tap on suggestion
                    setTimeout(() => setShowPinSuggestions(false), 300);
                  }}
                />
                {showPinSuggestions && pinCodeSuggestions.length > 0 && (
                  <View style={styles.suggestionsContainer}>
                    <ScrollView
                      showsVerticalScrollIndicator={true}
                      nestedScrollEnabled={true}
                      keyboardShouldPersistTaps="always"
                      scrollEventThrottle={16}
                      bounces={false}
                    >
                      {pinCodeSuggestions.map((item, index) => (
                        <TouchableOpacity
                          key={index}
                          style={[
                            styles.suggestionItem,
                            index === pinCodeSuggestions.length - 1 && styles.suggestionItemLast
                          ]}
                          onPress={() => {
                            console.log('Selected:', item.postalCode, item.displayName);
                            selectPinCode(item.postalCode, item.displayName);
                          }}
                          activeOpacity={0.7}
                        >
                          <Text style={styles.suggestionCode}>{item.postalCode}</Text>
                          <Text style={styles.suggestionArea} numberOfLines={2}>{item.displayName}</Text>
                        </TouchableOpacity>
                      ))}
                    </ScrollView>
                  </View>
                )}
                {showPinSuggestions && pinCodeSuggestions.length === 0 && (
                  <View style={styles.noResultsContainer}>
                    <Text style={styles.noResultsText}>❌ No postal codes found</Text>
        
                  </View>
                )}
              </View>
              {selectedLocation && selectedLocation.trim() !== '' ? (
                <View style={styles.selectedLocationContainer}>
                  <Text style={styles.selectedLocationLabel}>📍 Selected Location:</Text>
                  <Text style={styles.selectedLocationText}>{selectedLocation}</Text>
                </View>
              ) : formData.pinCode && formData.pinCode.trim() !== '' && pinCodeSuggestions.length > 0 && !showPinSuggestions ? (
                <View style={styles.selectedLocationContainer}>
                  <Text style={styles.selectedLocationLabel}>💡 Suggestion:</Text>
                  <Text style={styles.selectedLocationText}>{pinCodeSuggestions[0].displayName}</Text>
                  <TouchableOpacity 
                    onPress={() => selectPinCode(pinCodeSuggestions[0].postalCode, pinCodeSuggestions[0].displayName)}
                    style={{ marginTop: 8 }}
                  >
                    <Text style={[styles.smallHelperText, { color: '#2563EB', fontWeight: '600' }]}>
                      Tap here to select this location
                    </Text>
                  </TouchableOpacity>
                </View>
              ) : formData.pinCode && formData.pinCode.trim() !== '' ? (
                <View style={styles.selectedLocationContainer}>
                  <Text style={styles.selectedLocationLabel}>ℹ️ Pin Code Entered:</Text>
                  <Text style={styles.selectedLocationText}>{formData.pinCode}</Text>
                  <Text style={styles.smallHelperText}>Type at least 3 characters to see suggestions</Text>
                </View>
              ) : (
                <Text style={styles.smallHelperText}>Enter postal code</Text>
              )}
            </View>

            {/* Schedule Section */}
            <View style={styles.section}>
              <Text style={styles.sectionTitle}>📅 Schedule</Text>
              <Text style={styles.sectionDescription}>
                Ad will automatically become active between these dates
              </Text>
              
              <View style={styles.dateRow}>
                <View style={styles.dateColumn}>
                  <Text style={styles.label}>Start Date</Text>
                  <TouchableOpacity onPress={() => openDatePicker('start')}>
                    <View style={styles.dateInputContainer}>
                      <Text style={[styles.dateInputText, !formData.startDate && styles.dateInputPlaceholder]}>
                        {formData.startDate || 'YYYY-MM-DD'}
                      </Text>
                      <Text style={styles.dateInputIcon}>📅</Text>
                    </View>
                  </TouchableOpacity>
                </View>
                
                <View style={styles.dateColumn}>
                  <Text style={styles.label}>End Date</Text>
                  <TouchableOpacity onPress={() => openDatePicker('end')}>
                    <View style={styles.dateInputContainer}>
                      <Text style={[styles.dateInputText, !formData.endDate && styles.dateInputPlaceholder]}>
                        {formData.endDate || 'YYYY-MM-DD'}
                      </Text>
                      <Text style={styles.dateInputIcon}>📅</Text>
                    </View>
                  </TouchableOpacity>
                </View>
              </View>
            </View>

            {/* Action Buttons */}
            <View style={styles.buttonRow}>
              <TouchableOpacity 
                style={styles.cancelButton}
                onPress={handleCancel}
                disabled={isSubmitting}
              >
                <Text style={styles.cancelButtonText}>Cancel</Text>
              </TouchableOpacity>
              
              <View style={{ flex: 1 }}>
                {isSubmitting && uploadProgress > 0 && (
                  <View style={styles.progressContainer}>
                    <View style={styles.progressHeader}>
                      <Text style={styles.progressLabel}>Uploading...</Text>
                      <Text style={styles.progressPercent}>{uploadProgress}%</Text>
                    </View>
                    <View style={styles.progressBarBackground}>
                      <View style={[styles.progressBarFill, { width: `${uploadProgress}%` }]} />
                    </View>
                  </View>
                )}
                
                <TouchableOpacity 
                  style={[styles.submitButton, isSubmitting && styles.submitButtonDisabled]}
                  onPress={handleSubmit}
                  disabled={isSubmitting}
                >
                  {isSubmitting ? (
                    <Text style={styles.submitButtonText}>
                      {uploadProgress === 100 ? 'Uploading 100%' : `Uploading ${uploadProgress}%`}
                    </Text>
                  ) : (
                    <Text style={styles.submitButtonText}>{editingAdId ? 'Update Advertisement' : 'Create Advertisement'}</Text>
                  )}
                </TouchableOpacity>
              </View>
            </View>

            <View style={{ height: 40 }} />
          </ScrollView>
          )}
        </View>

        <View style={[styles.page, { width }]}>
          <ScrollView style={styles.statusContainer}>
            {loadingAds ? (
              <View style={styles.loadingContainer}>
                <ActivityIndicator size="large" color="#2563EB" />
                <Text style={styles.loadingText}>Loading ads...</Text>
              </View>
            ) : ads.length === 0 ? (
              <View style={styles.emptyStatusContainer}>
                <Text style={styles.emptyStatusIcon}>📢</Text>
                <Text style={styles.emptyStatusText}>You haven't created any ads</Text>
                <Text style={styles.emptyStatusSubtext}>Switch to the Create Ads tab to create your first advertisement!</Text>
              </View>
            ) : (
              <View style={styles.adsListContainer}>
                {ads.map((ad, index) => {
                  // Check approval status
                  const approvalStatus = ad.approvalStatus || ad.status || 'pending';
                  const isPendingApproval = approvalStatus === 'pending' || approvalStatus === 'Pending';
                  const isRejectedApproval = approvalStatus === 'rejected' || approvalStatus === 'Rejected';
                  const isApprovedStatus = approvalStatus === 'approved' || approvalStatus === 'Approved';
                  
                  // Approval status text
                  let approvalText = 'Pending';
                  if (isApprovedStatus) approvalText = 'Approved';
                  else if (isRejectedApproval) approvalText = 'Rejected';
                  
                  // Date-based advertisement status (always calculate)
                  const now = new Date();
                  const start = new Date(ad.startDate);
                  const end = new Date(ad.endDate);
                  const isActive = now >= start && now <= end;
                  const isExpired = now > end;
                  const isScheduled = now < start;
                  
                  // Ad status text
                  let adStatusText = 'Scheduled';
                  if (isActive) adStatusText = 'Active';
                  else if (isExpired) adStatusText = 'Expired';
                  
                  return (
                    <View key={ad._id || index} style={styles.adCardWrapper}>
                      <View style={styles.adCard}>
                        <View style={styles.adCardContent}>
                          <View style={styles.cardRow}>
                            {/* Left: Status badge and title */}
                            <View style={styles.cardLeft}>
                              {/* Ad Status badge at top */}
                              <View style={[
                                styles.statusBadgeSimple,
                                isActive && styles.statusBadgeActiveNew,
                                isExpired && styles.statusBadgeExpiredNew,
                                isScheduled && styles.statusBadgeScheduledNew
                              ]}>
                                <View style={[
                                  styles.statusDot,
                                  isActive && styles.statusDotActive,
                                  isExpired && styles.statusDotExpired,
                                  isScheduled && styles.statusDotScheduled
                                ]} />
                                <Text style={[
                                  styles.statusBadgeText,
                                  isActive && styles.statusBadgeTextActive,
                                  isExpired && styles.statusBadgeTextExpired,
                                  isScheduled && styles.statusBadgeTextScheduled
                                ]}>
                                  {adStatusText}
                                </Text>
                              </View>
                              <Text style={styles.cardTitle} numberOfLines={1}>{ad.title}</Text>
                              <Text style={styles.cardSubtitle} numberOfLines={1}>{ad.phoneNumber}</Text>
                              <Text style={styles.cardSubtitle} numberOfLines={1}>
                                {new Date(ad.startDate).toLocaleDateString('en-US', { month: 'short', day: 'numeric' })} - {new Date(ad.endDate).toLocaleDateString('en-US', { month: 'short', day: 'numeric' })}
                              </Text>
                            </View>

                            {/* Right: View Image and Menu buttons */}
                            <View style={styles.cardActions}>
                              <TouchableOpacity 
                                style={styles.viewImageButton}
                                onPress={() => {
                                  setPreviewAd(ad);
                                  setShowImagePreview(true);
                                }}
                              >
                                <Ionicons name="eye-outline" size={18} color="#6B7280" />
                                <Text style={styles.viewImageText}>Image</Text>
                              </TouchableOpacity>
                              
                              <TouchableOpacity 
                                style={styles.menuButtonCard}
                                onPress={() => setOpenMenuId(openMenuId === ad._id ? null : ad._id)}
                              >
                                <Text style={styles.menuDotsCard}>⋮</Text>
                              </TouchableOpacity>
                            </View>

                            {openMenuId === ad._id && (
                              <View style={styles.menuDropdownCard}>
                                <TouchableOpacity 
                                  style={styles.menuItem}
                                  onPress={() => {
                                    setOpenMenuId(null);
                                    handleEdit(ad);
                                  }}
                                >
                                  <Text style={styles.menuItemText}>Edit</Text>
                                </TouchableOpacity>
                                <View style={styles.menuDivider} />
                                <TouchableOpacity 
                                  style={styles.menuItem}
                                  onPress={() => {
                                    setOpenMenuId(null);
                                    handleDeleteClick(ad._id);
                                  }}
                                >
                                  <Text style={[styles.menuItemText, styles.menuItemTextDelete]}>Delete</Text>
                                </TouchableOpacity>
                              </View>
                            )}
                          </View>
                          
                          {/* Admin Status - Bottom Right */}
                          <View style={styles.adminStatusContainer}>
                            <Text style={styles.adminStatusLabel}>Admin Status:</Text>
                            <View style={styles.adminStatusBadge}>
                              <Text style={styles.adminStatusIcon}>
                                {isPendingApproval && '⏳'}
                                {isApprovedStatus && '✔️'}
                                {isRejectedApproval && '❌'}
                              </Text>
                              <Text style={[
                                styles.adminStatusTextPlain,
                                isPendingApproval && styles.statusBadgeTextPending,
                                isApprovedStatus && styles.statusBadgeTextApproved,
                                isRejectedApproval && styles.statusBadgeTextRejected
                              ]}>
                                {approvalText}
                              </Text>
                            </View>
                          </View>
                          
                          {/* Rejection Reason - Show if rejected */}
                          {isRejectedApproval && ad.rejectionReason && (
                            <View style={styles.rejectionReasonContainer}>
                              <Text style={styles.rejectionReasonLabel}>Rejection Reason:</Text>
                              <Text style={styles.rejectionReasonText}>{ad.rejectionReason}</Text>
                            </View>
                          )}
                        </View>
                      </View>
                    </View>
                  );
                })}
              </View>
            )}
          </ScrollView>
        </View>
      </ScrollView>

      {/* Success Modal */}
      <Modal
        visible={showSuccessModal}
        transparent
        animationType="fade"
        onRequestClose={() => setShowSuccessModal(false)}
      >
        <View style={styles.successModalOverlay}>
          <View style={styles.successModalContent}>
            <View style={styles.successCheckmarkCircle}>
              <Text style={styles.successCheckmark}>✓</Text>
            </View>
            <Text style={styles.successTitle}>
              {editingAdId 
                ? 'Advertisement updated successfully!' 
                : 'Advertisement submitted for approval!'}
            </Text>
            {!editingAdId && (
              <Text style={styles.successSubtext}>
                Your ad is pending admin approval. You can view its status in the Status tab.
              </Text>
            )}
            <TouchableOpacity 
              style={styles.successButton}
              onPress={() => setShowSuccessModal(false)}
            >
              <Text style={styles.successButtonText}>OK</Text>
            </TouchableOpacity>
          </View>
        </View>
      </Modal>

      {/* Image Preview Modal */}
      <Modal
        visible={showImagePreview}
        transparent
        animationType="fade"
        onRequestClose={() => setShowImagePreview(false)}
      >
        <View style={styles.imagePreviewOverlay}>
          <View style={styles.imagePreviewContent}>
            <View style={styles.imagePreviewHeader}>
              <Text style={styles.imagePreviewTitle}>Ad Images</Text>
              <TouchableOpacity 
                style={styles.imagePreviewCloseButton}
                onPress={() => setShowImagePreview(false)}
              >
                <Text style={styles.imagePreviewCloseText}>✕</Text>
              </TouchableOpacity>
            </View>
            <ScrollView style={styles.imagePreviewScroll}>
              {previewAd?.bottomImage && (
                <View style={styles.imageSection}>
                  <Text style={styles.imageSectionLabel}>Bottom Banner (624×174)</Text>
                  <Image 
                    source={{ uri: previewAd.bottomImage }} 
                    style={styles.previewBottomImage}
                    resizeMode="contain"
                  />
                </View>
              )}
              {previewAd?.fullscreenImage && (
                <View style={styles.imageSection}>
                  <Text style={styles.imageSectionLabel}>Fullscreen Image (624×1000)</Text>
                  <Image 
                    source={{ uri: previewAd.fullscreenImage }} 
                    style={styles.previewFullscreenImage}
                    resizeMode="contain"
                  />
                </View>
              )}
              {!previewAd?.bottomImage && !previewAd?.fullscreenImage && (
                <View style={styles.noImagesContainer}>
                  <Text style={styles.noImagesText}>No images available</Text>
                </View>
              )}
            </ScrollView>
          </View>
        </View>
      </Modal>

      {/* Delete Confirmation Modal */}
      <Modal
        visible={showDeleteModal}
        transparent
        animationType="fade"
        onRequestClose={cancelDelete}
      >
        <View style={styles.deleteModalOverlay}>
          <View style={styles.deleteModalContent}>
            <Text style={styles.deleteModalTitle}>Delete Ad?</Text>
            <Text style={styles.deleteModalText}>Are you sure you want to delete?</Text>
            <View style={styles.deleteModalButtons}>
              <TouchableOpacity 
                style={styles.deleteCancelButton}
                onPress={cancelDelete}
                disabled={isDeleting}
              >
                <Text style={styles.deleteCancelButtonText}>Cancel</Text>
              </TouchableOpacity>
              <TouchableOpacity 
                style={[styles.deleteConfirmButton, isDeleting && styles.deleteConfirmButtonDisabled]}
                onPress={confirmDelete}
                disabled={isDeleting}
              >
                {isDeleting ? (
                  <ActivityIndicator size="small" color="#fff" />
                ) : (
                  <Text style={styles.deleteConfirmButtonText}>Delete</Text>
                )}
              </TouchableOpacity>
            </View>
          </View>
        </View>
      </Modal>
    </View>
  );
}

const styles = StyleSheet.create({
  container: {
    flex: 1,
    backgroundColor: "#FFFFFF",
  },
  creditDisplayContainer: {
    paddingHorizontal: 20,
    paddingVertical: 16,
    backgroundColor: "#FFFFFF",
    borderBottomWidth: 1,
    borderBottomColor: "#F3F4F6",
  },
  creditRow: {
    flexDirection: "row",
    alignItems: "center",
    gap: 8,
    marginBottom: 4,
  },
  coinIcon: {
    fontSize: 28,
  },
  creditAmount: {
    fontSize: 28,
    fontWeight: "700",
    color: "#10B981",
  },
  creditLabel: {
    fontSize: 14,
    color: "#6B7280",
    marginBottom: 8,
  },
  noSpendingLimit: {
    fontSize: 13,
    color: "#3B82F6",
    fontWeight: "500",
  },
  adCardWrapper: {
    position: "relative",
    marginBottom: 0,
  },
  tabContainer: {
    flexDirection: "row",
    borderBottomWidth: 1,
    borderBottomColor: "#eee",
  },
  tab: { flex: 1, alignItems: "center", paddingVertical: 12 },
  tabText: { fontSize: 16, color: "#777", fontWeight: "500" },
  uploadTabText: { marginLeft: -50 },
  activeTab: { borderBottomWidth: 3, borderBottomColor: "#4F6AF3" },
  activeTabText: { color: "#4F6AF3", fontWeight: "600" },
  page: { flex: 1 },
  emptyState: {
    flex: 1,
    justifyContent: "center",
    alignItems: "center",
    padding: 20,
  },
  emptyStateTitle: {
    fontSize: 20,
    fontWeight: "700",
    color: "#111827",
    marginBottom: 12,
    textAlign: "center",
  },
  emptyStateText: {
    fontSize: 13,
    color: "#6B7280",
    textAlign: "center",
    marginBottom: 24,
    lineHeight: 20,
  },
  createButton: {
    backgroundColor: "#2563EB",
    paddingHorizontal: 20,
    paddingVertical: 10,
    borderRadius: 10,
    shadowColor: "#000",
    shadowOffset: { width: 0, height: 2 },
    shadowOpacity: 0.15,
    shadowRadius: 6,
    elevation: 4,
    borderWidth: 1,
    borderColor: "rgba(255, 255, 255, 0.1)",
  },
  createButtonContent: {
    flexDirection: "row",
    alignItems: "center",
    justifyContent: "center",
    gap: 6,
  },
  iconCircle: {
    width: 24,
    height: 24,
    borderRadius: 12,
    backgroundColor: "rgba(255, 255, 255, 0.15)",
    justifyContent: "center",
    alignItems: "center",
    borderWidth: 1,
    borderColor: "rgba(255, 255, 255, 0.2)",
  },
  buttonIcon: {
    fontSize: 14,
  },
  createButtonText: {
    color: "#fff",
    fontSize: 15,
    fontWeight: "600",
    letterSpacing: 0.3,
  },
  formContainer: {
    flex: 1,
    padding: 20,
  },
  formHeader: {
    paddingBottom: 16,
    borderBottomWidth: 1,
    borderBottomColor: "#E5E7EB",
    marginBottom: 24,
  },
  formTitle: {
    fontSize: 24,
    fontWeight: "700",
    color: "#111827",
  },
  inputGroup: {
    marginBottom: 24,
  },
  section: {
    paddingTop: 24,
    paddingBottom: 8,
    borderTopWidth: 1,
    borderTopColor: "#E5E7EB",
    marginBottom: 16,
  },
  sectionTitle: {
    fontSize: 18,
    fontWeight: "600",
    color: "#111827",
    marginBottom: 16,
  },
  sectionDescription: {
    fontSize: 14,
    color: "#6B7280",
    marginBottom: 16,
    lineHeight: 20,
  },
  label: {
    fontSize: 14,
    fontWeight: "600",
    color: "#374151",
    marginBottom: 8,
  },
  helperText: {
    fontSize: 12,
    color: "#9CA3AF",
    marginTop: 8,
    lineHeight: 16,
  },
  smallHelperText: {
    fontSize: 12,
    color: "#6B7280",
    marginTop: 4,
  },
  bold: {
    fontWeight: "700",
  },
  input: {
    borderWidth: 1,
    borderColor: "#D1D5DB",
    borderRadius: 8,
    paddingHorizontal: 16,
    paddingVertical: 12,
    fontSize: 14,
    color: "#111827",
    backgroundColor: "#fff",
  },
  phoneInputContainer: {
    flexDirection: "row",
    alignItems: "center",
    borderWidth: 1,
    borderColor: "#D1D5DB",
    borderRadius: 8,
    backgroundColor: "#fff",
    overflow: "hidden",
  },
  phonePrefix: {
    paddingHorizontal: 16,
    paddingVertical: 12,
    fontSize: 14,
    fontWeight: "600",
    color: "#111827",
    backgroundColor: "#F3F4F6",
    borderRightWidth: 1,
    borderRightColor: "#D1D5DB",
  },
  phoneInput: {
    flex: 1,
    paddingHorizontal: 16,
    paddingVertical: 12,
    fontSize: 14,
    color: "#111827",
    backgroundColor: "#fff",
  },
  fileButton: {
    borderWidth: 1,
    borderColor: "#D1D5DB",
    borderRadius: 8,
    paddingVertical: 8,
    paddingHorizontal: 16,
    backgroundColor: "#fff",
  },
  fileButtonText: {
    fontSize: 14,
    color: "#374151",
  },
  preview: {
    marginTop: 16,
  },
  previewLabel: {
    fontSize: 12,
    color: "#6B7280",
    marginBottom: 8,
  },
  previewImage: {
    height: 128,
    borderRadius: 8,
    borderWidth: 1,
    borderColor: "#D1D5DB",
    backgroundColor: "#F3F4F6",
    justifyContent: "center",
    alignItems: "center",
  },
  previewImageActual: {
    height: 128,
    width: "100%",
    borderRadius: 8,
    borderWidth: 1,
    borderColor: "#D1D5DB",
    backgroundColor: "#F3F4F6",
  },
  previewImageFullscreen: {
    height: 192,
    width: "100%",
    borderRadius: 8,
    borderWidth: 1,
    borderColor: "#D1D5DB",
    backgroundColor: "#F3F4F6",
  },
  previewPlaceholder: {
    fontSize: 14,
    color: "#10B981",
    fontWeight: "600",
  },
  dateRow: {
    flexDirection: "row",
    gap: 16,
  },
  dateColumn: {
    flex: 1,
    position: "relative",
  },
  dateInput: {
    borderWidth: 1,
    borderColor: "#D1D5DB",
    borderRadius: 8,
    paddingHorizontal: 16,
    paddingVertical: 12,
    fontSize: 14,
    color: "#111827",
    backgroundColor: "#fff",
    paddingRight: 40,
  },
  dateInputContainer: {
    borderWidth: 1,
    borderColor: "#D1D5DB",
    borderRadius: 8,
    paddingHorizontal: 16,
    paddingVertical: 12,
    backgroundColor: "#fff",
    flexDirection: "row",
    alignItems: "center",
    justifyContent: "space-between",
  },
  dateInputText: {
    fontSize: 14,
    color: "#111827",
  },
  dateInputPlaceholder: {
    color: "#999",
  },
  dateInputIcon: {
    fontSize: 20,
  },
  modalOverlay: {
    flex: 1,
    backgroundColor: "rgba(0, 0, 0, 0.5)",
    justifyContent: "center",
    alignItems: "center",
    padding: 20,
  },
  datePickerModal: {
    backgroundColor: "#fff",
    borderRadius: 16,
    width: "100%",
    maxWidth: 400,
    overflow: 'hidden',
  },
  datePickerHeader: {
    flexDirection: "row",
    justifyContent: "space-between",
    alignItems: "center",
    paddingHorizontal: 20,
    paddingVertical: 16,
    borderBottomWidth: 1,
    borderBottomColor: "#E5E7EB",
  },
  datePickerTitle: {
    fontSize: 18,
    fontWeight: "700",
    color: "#111827",
  },
  datePickerClose: {
    fontSize: 24,
    color: "#6B7280",
    fontWeight: "400",
  },
  calendar: {
    borderTopWidth: 0,
    borderBottomWidth: 0,
  },
  datePickerActions: {
    flexDirection: "row",
    justifyContent: "flex-end",
    gap: 12,
    padding: 20,
    borderTopWidth: 1,
    borderTopColor: "#E5E7EB",
  },
  datePickerCancelBtn: {
    paddingHorizontal: 20,
    paddingVertical: 10,
    borderRadius: 8,
    borderWidth: 1,
    borderColor: "#D1D5DB",
    backgroundColor: "#fff",
  },
  datePickerCancelText: {
    fontSize: 14,
    color: "#374151",
    fontWeight: "500",
  },
  buttonRow: {
    flexDirection: "row",
    justifyContent: "flex-end",
    gap: 12,
    paddingTop: 16,
    borderTopWidth: 1,
    borderTopColor: "#E5E7EB",
    marginTop: 24,
  },
  cancelButton: {
    borderWidth: 1,
    borderColor: "#D1D5DB",
    borderRadius: 8,
    paddingHorizontal: 24,
    paddingVertical: 12,
    backgroundColor: "#fff",
  },
  cancelButtonText: {
    color: "#374151",
    fontSize: 14,
    fontWeight: "500",
  },
  submitButton: {
    backgroundColor: "#2563EB",
    borderRadius: 8,
    paddingHorizontal: 24,
    paddingVertical: 12,
    minWidth: 200,
    alignItems: "center",
  },
  submitButtonDisabled: {
    opacity: 0.6,
  },
  submitButtonText: {
    color: "#fff",
    fontSize: 14,
    fontWeight: "600",
  },
  placeholderContainer: {
    flex: 1,
    justifyContent: "center",
    alignItems: "center",
    padding: 20,
  },
  placeholderText: {
    fontSize: 20,
    fontWeight: "600",
    color: "#333",
    marginBottom: 10,
  },
  placeholderSubtext: {
    fontSize: 14,
    color: "#666",
    textAlign: "center",
    lineHeight: 20,
  },
  statusContainer: {
    flex: 1,
    paddingTop: 12,
    paddingHorizontal: 0,
  },
  statusTitle: {
    fontSize: 24,
    fontWeight: "bold",
    color: "#111827",
    marginBottom: 20,
  },
  loadingContainer: {
    flex: 1,
    justifyContent: "center",
    alignItems: "center",
    paddingVertical: 60,
  },
  loadingText: {
    marginTop: 12,
    fontSize: 14,
    color: "#6B7280",
  },
  emptyStatusContainer: {
    paddingVertical: 80,
    alignItems: "center",
    paddingHorizontal: 20,
  },
  emptyStatusIcon: {
    fontSize: 64,
    marginBottom: 16,
  },
  emptyStatusText: {
    fontSize: 18,
    fontWeight: "700",
    color: "#111827",
    marginBottom: 8,
    textAlign: "center",
  },
  emptyStatusSubtext: {
    fontSize: 14,
    color: "#6B7280",
    textAlign: "center",
    lineHeight: 20,
  },
  adsListContainer: {
    gap: 6,
  },
  adCard: {
    backgroundColor: "#FFFFFF",
    borderRadius: 16,
    marginHorizontal: 16,
    marginBottom: 24,
    shadowColor: "#000",
    shadowOffset: { width: 0, height: 1 },
    shadowOpacity: 0.08,
    shadowRadius: 6,
    elevation: 2,
    borderWidth: 1,
    borderColor: "#E5E7EB",
  },
  adCardContent: {
    padding: 16,
  },
  cardRow: {
    flexDirection: "row",
    alignItems: "flex-start",
    justifyContent: "space-between",
  },
  cardLeft: {
    flex: 1,
    paddingRight: 12,
  },
  cardTitle: {
    fontSize: 20,
    fontWeight: "700",
    color: "#111827",
    marginBottom: 4,
  },
  cardSubtitle: {
    fontSize: 14,
    fontWeight: "400",
    color: "#6B7280",
    marginBottom: 8,
  },
  statusBadgeSimple: {
    flexDirection: "row",
    alignItems: "center",
    paddingHorizontal: 12,
    paddingVertical: 6,
    borderRadius: 20,
    gap: 6,
    alignSelf: "flex-start",
    marginBottom: 8,
  },
  statusBadgesRow: {
    flexDirection: "row",
    gap: 8,
    marginBottom: 8,
    flexWrap: "wrap",
  },
  menuButtonCard: {
    padding: 8,
    backgroundColor: "#F3F4F6",
    borderRadius: 8,
    width: 40,
    height: 40,
    justifyContent: "center",
    alignItems: "center",
  },
  menuDotsCard: {
    fontSize: 20,
    fontWeight: "bold",
    color: "#6B7280",
    lineHeight: 20,
  },
  menuDropdownCard: {
    position: "absolute",
    top: 45,
    right: 0,
    backgroundColor: "#fff",
    borderRadius: 8,
    borderWidth: 1,
    borderColor: "#E5E7EB",
    shadowColor: "#000",
    shadowOffset: { width: 0, height: 2 },
    shadowOpacity: 0.15,
    shadowRadius: 10,
    elevation: 6,
    minWidth: 130,
    zIndex: 1000,
  },
  headerSpacer: {
    flex: 1,
  },
  statusBadgeCompact: {
    flexDirection: "row",
    alignItems: "center",
    paddingHorizontal: 12,
    paddingVertical: 6,
    borderRadius: 20,
    gap: 6,
  },
  statusBadgeActiveNew: {
    backgroundColor: "#D1FAE5",
    borderWidth: 0,
  },
  statusBadgeExpiredNew: {
    backgroundColor: "#FECACA",
    borderWidth: 0,
  },
  statusBadgeScheduledNew: {
    backgroundColor: "#FEF3C7",
    borderWidth: 0,
  },
  statusBadgePendingNew: {
    backgroundColor: "#FED7AA",
    borderWidth: 0,
  },
  statusBadgeRejectedNew: {
    backgroundColor: "#FCA5A5",
    borderWidth: 0,
  },
  statusBadgeApprovedNew: {
    backgroundColor: "#BBF7D0",
    borderWidth: 0,
  },
  statusDot: {
    width: 5,
    height: 5,
    borderRadius: 2.5,
  },
  statusBadgeText: {
    fontSize: 13,
    fontWeight: "600",
    letterSpacing: 0,
  },
  statusBadgeTextActive: {
    color: "#059669",
  },
  statusBadgeTextExpired: {
    color: "#DC2626",
  },
  statusBadgeTextScheduled: {
    color: "#D97706",
  },
  statusBadgeTextPending: {
    color: "#EA580C",
  },
  statusBadgeTextRejected: {
    color: "#DC2626",
  },
  statusBadgeTextApproved: {
    color: "#16A34A",
  },
  statusDotActive: {
    backgroundColor: "#059669",
  },
  statusDotExpired: {
    backgroundColor: "#DC2626",
  },
  statusDotScheduled: {
    backgroundColor: "#D97706",
  },
  statusDotPending: {
    backgroundColor: "#EA580C",
  },
  statusDotRejected: {
    backgroundColor: "#DC2626",
  },
  statusDotApproved: {
    backgroundColor: "#16A34A",
  },
  menuButtonCompact: {
    padding: 4,
    backgroundColor: "#F9FAFB",
    borderRadius: 4,
    width: 24,
    height: 24,
    justifyContent: "center",
    alignItems: "center",
  },
  menuDotsCompact: {
    fontSize: 16,
    fontWeight: "bold",
    color: "#6B7280",
    lineHeight: 16,
  },
  menuDropdownCompact: {
    position: "absolute",
    top: 35,
    right: 0,
    backgroundColor: "#fff",
    borderRadius: 8,
    borderWidth: 1,
    borderColor: "#E5E7EB",
    shadowColor: "#000",
    shadowOffset: { width: 0, height: 2 },
    shadowOpacity: 0.15,
    shadowRadius: 10,
    elevation: 6,
    minWidth: 130,
    zIndex: 1000,
  },
  adTitleClean: {
    fontSize: 18,
    fontWeight: "700",
    color: "#111827",
    lineHeight: 24,
    marginBottom: 12,
    letterSpacing: 0,
  },
  infoGrid: {
    gap: 8,
  },
  infoRow: {
    flexDirection: "row",
    alignItems: "center",
    gap: 10,
  },
  infoIcon: {
    width: 28,
    height: 28,
    borderRadius: 6,
    backgroundColor: "#F3F4F6",
    justifyContent: "center",
    alignItems: "center",
  },
  infoIconText: {
    fontSize: 14,
  },
  infoContent: {
    flex: 1,
  },
  infoLabel: {
    fontSize: 11,
    fontWeight: "500",
    color: "#9CA3AF",
    textTransform: "uppercase",
    letterSpacing: 0.5,
    marginBottom: 2,
  },
  infoValue: {
    fontSize: 15,
    fontWeight: "600",
    color: "#111827",
    lineHeight: 20,
  },
  adHeader: {
    flexDirection: "row",
    justifyContent: "space-between",
    alignItems: "flex-start",
    marginBottom: 14,
  },
  menuButtonInline: {
    padding: 3,
    backgroundColor: "#F3F4F6",
    borderRadius: 4,
    width: 24,
    height: 24,
    justifyContent: "center",
    alignItems: "center",
  },
  statusBadgeInline: {
    flex: 1,
  },
  menuDropdownInline: {
    position: "absolute",
    top: 28,
    left: 0,
    backgroundColor: "#fff",
    borderRadius: 8,
    borderWidth: 1,
    borderColor: "#E5E7EB",
    shadowColor: "#000",
    shadowOffset: { width: 0, height: 2 },
    shadowOpacity: 0.1,
    shadowRadius: 8,
    elevation: 5,
    minWidth: 120,
    zIndex: 1000,
  },
  statusIconOnly: {
    position: "absolute",
    top: -10,
    right: -10,
    zIndex: 10,
  },
  statusIconBoxLarge: {
    width: 32,
    height: 32,
    borderRadius: 8,
    justifyContent: "center",
    alignItems: "center",
    shadowColor: "#000",
    shadowOffset: { width: 0, height: 2 },
    shadowOpacity: 0.12,
    shadowRadius: 3,
    elevation: 3,
    borderWidth: 2,
    borderColor: "#FFFFFF",
  },
  statusIconTextLarge: {
    fontSize: 15,
    fontWeight: "bold",
  },
  statusTextBadge: {
    position: "absolute",
    top: 10,
    left: 42,
  },
  statusBadgeLabel: {
    fontSize: 10,
    fontWeight: "700",
    letterSpacing: 0.6,
    textTransform: "uppercase",
    paddingHorizontal: 8,
    paddingVertical: 3,
    borderRadius: 5,
    overflow: "hidden",
  },
  statusBadgeLabelScheduled: {
    color: "#D97706",
    backgroundColor: "#FEF3C7",
  },
  statusBadgeLabelActive: {
    color: "#059669",
    backgroundColor: "#D1FAE5",
  },
  statusBadgeLabelExpired: {
    color: "#DC2626",
    backgroundColor: "#FEE2E2",
  },
  adTitleMain: {
    fontSize: 15,
    fontWeight: "700",
    color: "#111827",
    lineHeight: 20,
    marginTop: 0,
    marginBottom: 8,
    letterSpacing: 0.2,
  },
  adTitleWithStatus: {
    flex: 1,
    flexDirection: "row",
    alignItems: "center",
    gap: 10,
  },
  adTitle: {
    fontSize: 18,
    fontWeight: "700",
    color: "#111827",
    flex: 1,
    lineHeight: 24,
  },
  adHeaderRight: {
    flexDirection: "row",
    alignItems: "center",
    gap: 8,
  },
  statusPill: {
    flexDirection: "row",
    alignItems: "center",
    paddingHorizontal: 12,
    paddingVertical: 6,
    backgroundColor: "#FFFFFF",
    borderRadius: 20,
    gap: 7,
    borderWidth: 1.5,
    borderColor: "#E5E7EB",
  },
  statusIconBox: {
    width: 20,
    height: 20,
    borderRadius: 6,
    justifyContent: "center",
    alignItems: "center",
  },
  statusIconBoxScheduled: {
    backgroundColor: "#FEF3C7",
  },
  statusIconBoxActive: {
    backgroundColor: "#D1FAE5",
  },
  statusIconBoxExpired: {
    backgroundColor: "#FEE2E2",
  },
  statusDotIndicator: {
    width: 8,
    height: 8,
    borderRadius: 4,
  },
  statusPillText: {
    fontSize: 13,
    fontWeight: "700",
    color: "#374151",
    letterSpacing: 0.3,
  },
  statusBadgeCompactActive: {
    backgroundColor: "#D1FAE5",
  },
  statusBadgeCompactExpired: {
    backgroundColor: "#FEE2E2",
  },
  statusNotificationDot: {
    width: 8,
    height: 8,
    borderRadius: 4,
    backgroundColor: "#F59E0B",
  },
  statusNotificationDotActive: {
    backgroundColor: "#10B981",
  },
  statusNotificationDotExpired: {
    backgroundColor: "#EF4444",
  },
  adMetaSection: {
    flexDirection: "row",
    alignItems: "center",
    backgroundColor: "#F9FAFB",
    borderRadius: 8,
    padding: 8,
    gap: 8,
    borderWidth: 1,
    borderColor: "#E5E7EB",
  },
  adMetaItem: {
    flex: 1,
  },
  adMetaLabel: {
    fontSize: 8,
    fontWeight: "700",
    color: "#9CA3AF",
    marginBottom: 3,
    textTransform: "uppercase",
    letterSpacing: 0.8,
  },
  adMetaValue: {
    fontSize: 12,
    fontWeight: "600",
    color: "#111827",
    lineHeight: 16,
  },
  adMetaSeparator: {
    width: 1,
    height: 32,
    backgroundColor: "#E5E7EB",
  },
  statusChip: {
    flexDirection: "row",
    alignItems: "center",
    paddingHorizontal: 10,
    paddingVertical: 5,
    borderRadius: 16,
    gap: 5,
  },
  statusChipActive: {
    backgroundColor: "#ECFDF5",
    borderWidth: 1,
    borderColor: "#A7F3D0",
  },
  statusChipExpired: {
    backgroundColor: "#FEF2F2",
    borderWidth: 1,
    borderColor: "#FECACA",
  },
  statusChipScheduled: {
    backgroundColor: "#EFF6FF",
    borderWidth: 1,
    borderColor: "#BFDBFE",
  },
  statusChipText: {
    fontSize: 12,
    fontWeight: "600",
  },
  statusChipTextActive: {
    color: "#059669",
  },
  statusChipTextExpired: {
    color: "#DC2626",
  },
  statusChipTextScheduled: {
    color: "#2563EB",
  },
  scheduledBadge: {
    flexDirection: "row",
    alignItems: "center",
    backgroundColor: "#FEF3C7",
    paddingHorizontal: 10,
    paddingVertical: 5,
    borderRadius: 16,
    gap: 5,
    borderWidth: 1,
    borderColor: "#FDE68A",
  },
  scheduledIcon: {
    fontSize: 14,
  },
  scheduledText: {
    fontSize: 12,
    fontWeight: "600",
    color: "#D97706",
  },
  adInfoSection: {
    flexDirection: "row",
    alignItems: "center",
    gap: 16,
  },
  adInfoLeft: {
    flex: 1,
    gap: 8,
  },
  adInfoRow: {
    gap: 4,
  },
  adInfoLabel: {
    fontSize: 11,
    fontWeight: "600",
    color: "#9CA3AF",
    textTransform: "uppercase",
    letterSpacing: 0.5,
  },
  adInfoValue: {
    fontSize: 14,
    fontWeight: "600",
    color: "#111827",
  },
  adInfoRight: {
    alignItems: "center",
  },
  scheduledBadgeNew: {
    alignItems: "center",
    gap: 6,
    paddingVertical: 8,
    paddingHorizontal: 12,
    backgroundColor: "#FFFBEB",
    borderRadius: 12,
    borderWidth: 1.5,
    borderColor: "#FDE68A",
    minWidth: 90,
  },
  scheduledIconCircle: {
    width: 36,
    height: 36,
    borderRadius: 18,
    backgroundColor: "#FEF3C7",
    justifyContent: "center",
    alignItems: "center",
  },
  scheduledIconText: {
    fontSize: 18,
  },
  scheduledTextNew: {
    fontSize: 11,
    fontWeight: "700",
    color: "#D97706",
    textTransform: "uppercase",
    letterSpacing: 0.8,
  },
  statusBadgeVertical: {
    alignItems: "center",
    gap: 6,
    paddingVertical: 8,
    paddingHorizontal: 12,
    borderRadius: 12,
    borderWidth: 1.5,
    minWidth: 90,
  },
  statusBadgeVerticalActive: {
    backgroundColor: "#F0FDF4",
    borderColor: "#86EFAC",
  },
  statusBadgeVerticalExpired: {
    backgroundColor: "#FEF2F2",
    borderColor: "#FECACA",
  },
  statusIconCircle: {
    width: 36,
    height: 36,
    borderRadius: 18,
    justifyContent: "center",
    alignItems: "center",
  },
  statusDotLarge: {
    width: 12,
    height: 12,
    borderRadius: 6,
  },
  statusDotLargeActive: {
    backgroundColor: "#10B981",
  },
  statusDotLargeExpired: {
    backgroundColor: "#EF4444",
  },
  statusTextVertical: {
    fontSize: 11,
    fontWeight: "700",
    textTransform: "uppercase",
    letterSpacing: 0.8,
  },
  statusTextVerticalActive: {
    color: "#059669",
  },
  statusTextVerticalExpired: {
    color: "#DC2626",
  },
  progressBarBackground: {
    width: "100%",
    height: 8,
    backgroundColor: "#E5E7EB",
    borderRadius: 9999,
    overflow: "hidden",
  },
  progressBarFill: {
    height: "100%",
    backgroundColor: "#2563EB",
    borderRadius: 9999,
  },
  progressLabel: {
    fontSize: 12,
    fontWeight: "600",
    color: "#2563EB",
  },
  progressPercent: {
    fontSize: 12,
    fontWeight: "600",
    color: "#2563EB",
  },
  menuButton: {
    padding: 8,
    backgroundColor: "#F3F4F6",
    borderRadius: 8,
    width: 36,
    height: 36,
    justifyContent: "center",
    alignItems: "center",
  },
  menuButtonTopLeft: {
    position: "absolute",
    top: 10,
    left: 10,
    padding: 2,
    backgroundColor: "#F3F4F6",
    borderRadius: 4,
    width: 24,
    height: 24,
    justifyContent: "center",
    alignItems: "center",
    zIndex: 10,
  },
  menuDots: {
    fontSize: 20,
    fontWeight: "bold",
    color: "#6B7280",
    lineHeight: 20,
  },
  menuDotsVertical: {
    fontSize: 16,
    fontWeight: "bold",
    color: "#6B7280",
    lineHeight: 16,
  },
  menuDropdown: {
    position: "absolute",
    top: 35,
    right: 0,
    backgroundColor: "#fff",
    borderRadius: 8,
    borderWidth: 1,
    borderColor: "#E5E7EB",
    shadowColor: "#000",
    shadowOffset: { width: 0, height: 2 },
    shadowOpacity: 0.1,
    shadowRadius: 8,
    elevation: 5,
    minWidth: 120,
    zIndex: 1000,
  },
  menuDropdownTopLeft: {
    position: "absolute",
    top: 10,
    left: 38,
    backgroundColor: "#fff",
    borderRadius: 8,
    borderWidth: 1,
    borderColor: "#E5E7EB",
    shadowColor: "#000",
    shadowOffset: { width: 0, height: 2 },
    shadowOpacity: 0.1,
    shadowRadius: 8,
    elevation: 5,
    minWidth: 120,
    zIndex: 1000,
  },
  menuItem: {
    paddingVertical: 12,
    paddingHorizontal: 16,
  },
  menuItemText: {
    fontSize: 14,
    fontWeight: "500",
    color: "#374151",
  },
  menuItemTextDelete: {
    color: "#DC2626",
  },
  menuDivider: {
    height: 1,
    backgroundColor: "#F3F4F6",
  },
  statusBadgeNew: {
    paddingHorizontal: 10,
    paddingVertical: 4,
    borderRadius: 12,
  },
  statusActiveNew: {
    backgroundColor: "#D1FAE5",
  },
  statusExpiredNew: {
    backgroundColor: "#FEE2E2",
  },
  statusScheduledNew: {
    backgroundColor: "#DBEAFE",
  },
  statusTextNew: {
    fontSize: 9,
    fontWeight: "700",
    letterSpacing: 0.5,
  },
  statusTextActive: {
    color: "#065F46",
  },
  statusTextExpired: {
    color: "#991B1B",
  },
  statusTextScheduled: {
    color: "#1E40AF",
  },
  adInfoIcon: {
    width: 28,
    height: 28,
    borderRadius: 14,
    backgroundColor: "#F3F4F6",
    justifyContent: "center",
    alignItems: "center",
    marginRight: 8,
  },
  adInfoContent: {
    flex: 1,
    justifyContent: "center",
  },
  dateArrow: {
    fontSize: 12,
    color: "#9CA3AF",
  },
  progressContainer: {
    marginBottom: 12,
  },
  progressHeader: {
    flexDirection: "row",
    justifyContent: "space-between",
    alignItems: "center",
    marginBottom: 8,
  },
  successModalOverlay: {
    flex: 1,
    backgroundColor: "rgba(0, 0, 0, 0.65)",
    justifyContent: "center",
    alignItems: "center",
    padding: 20,
  },
  successModalContent: {
    backgroundColor: "#1F2937",
    borderRadius: 12,
    padding: 40,
    alignItems: "center",
    minWidth: 320,
    maxWidth: 400,
    shadowColor: "#000",
    shadowOffset: { width: 0, height: 4 },
    shadowOpacity: 0.3,
    shadowRadius: 8,
    elevation: 10,
  },
  successCheckmarkCircle: {
    width: 80,
    height: 80,
    borderRadius: 40,
    backgroundColor: "rgba(16, 185, 129, 0.15)",
    justifyContent: "center",
    alignItems: "center",
    marginBottom: 20,
  },
  successCheckmark: {
    fontSize: 48,
    color: "#10B981",
    fontWeight: "bold",
    textAlign: "center",
  },
  successTitle: {
    fontSize: 18,
    fontWeight: "600",
    color: "#fff",
    textAlign: "center",
    marginBottom: 12,
    lineHeight: 26,
  },
  successSubtext: {
    fontSize: 14,
    color: "#D1D5DB",
    textAlign: "center",
    marginBottom: 24,
    lineHeight: 20,
    paddingHorizontal: 20,
  },
  successButton: {
    backgroundColor: "#2563EB",
    borderRadius: 8,
    paddingHorizontal: 40,
    paddingVertical: 14,
    minWidth: 140,
  },
  successButtonText: {
    color: "#fff",
    fontSize: 16,
    fontWeight: "600",
    textAlign: "center",
  },
  deleteModalOverlay: {
    flex: 1,
    backgroundColor: "rgba(0, 0, 0, 0.5)",
    justifyContent: "center",
    alignItems: "center",
    padding: 20,
  },
  deleteModalContent: {
    backgroundColor: "#fff",
    borderRadius: 12,
    padding: 20,
    minWidth: 280,
    maxWidth: 340,
    shadowColor: "#000",
    shadowOffset: { width: 0, height: 2 },
    shadowOpacity: 0.25,
    shadowRadius: 8,
    elevation: 5,
  },
  deleteModalTitle: {
    fontSize: 18,
    fontWeight: "700",
    color: "#111827",
    marginBottom: 8,
  },
  deleteModalText: {
    fontSize: 13,
    color: "#6B7280",
    marginBottom: 20,
  },
  deleteModalButtons: {
    flexDirection: "row",
    gap: 10,
  },
  deleteCancelButton: {
    flex: 1,
    backgroundColor: "#F3F4F6",
    borderRadius: 6,
    paddingVertical: 10,
    alignItems: "center",
  },
  deleteCancelButtonText: {
    color: "#374151",
    fontSize: 14,
    fontWeight: "600",
  },
  deleteConfirmButton: {
    flex: 1,
    backgroundColor: "#DC2626",
    borderRadius: 6,
    paddingVertical: 10,
    alignItems: "center",
  },
  deleteConfirmButtonDisabled: {
    opacity: 0.6,
  },
  deleteConfirmButtonText: {
    color: "#fff",
    fontSize: 15,
    fontWeight: "600",
  },
  pinCodeContainer: {
    position: "relative",
    zIndex: 1000,
    overflow: "visible",
  },
  searchingIndicator: {
    position: "absolute",
    right: 12,
    top: 12,
    zIndex: 10,
  },
  suggestionsContainer: {
    position: "absolute",
    top: 48,
    left: 0,
    right: 0,
    backgroundColor: "#fff",
    borderWidth: 1,
    borderColor: "#D1D5DB",
    borderRadius: 8,
    marginTop: 4,
    shadowColor: "#000",
    shadowOffset: { width: 0, height: 4 },
    shadowOpacity: 0.1,
    shadowRadius: 8,
    elevation: 5,
    zIndex: 1001,
    height: 400,
  },
  suggestionsList: {
    flex: 1,
  },
  suggestionItem: {
    paddingHorizontal: 16,
    paddingVertical: 12,
    borderBottomWidth: 1,
    borderBottomColor: "#F3F4F6",
    backgroundColor: "#fff",
  },
  suggestionItemLast: {
    borderBottomWidth: 0,
  },
  suggestionCode: {
    fontSize: 15,
    fontWeight: "600",
    color: "#111827",
    marginBottom: 4,
  },
  suggestionArea: {
    fontSize: 13,
    color: "#6B7280",
    lineHeight: 18,
  },
  selectedLocationContainer: {
    marginTop: 8,
    padding: 12,
    backgroundColor: "#EFF6FF",
    borderRadius: 8,
    borderWidth: 1,
    borderColor: "#BFDBFE",
  },
  selectedLocationLabel: {
    fontSize: 12,
    fontWeight: "600",
    color: "#1E40AF",
    marginBottom: 4,
  },
  selectedLocationText: {
    fontSize: 14,
    color: "#1F2937",
    lineHeight: 20,
  },
  noResultsContainer: {
    padding: 20,
    alignItems: "center",
    justifyContent: "center",
    backgroundColor: "#FEF3C7",
    borderRadius: 8,
    margin: 8,
  },
  noResultsText: {
    fontSize: 14,
    fontWeight: "600",
    color: "#92400E",
    marginBottom: 8,
    textAlign: "center",
  },
  noResultsSubtext: {
    fontSize: 12,
    color: "#78350F",
    textAlign: "left",
    lineHeight: 18,
  },
  adThumbnail: {
    width: 60,
    height: 60,
    borderRadius: 8,
    marginRight: 12,
    backgroundColor: "#F3F4F6",
  },
  cardActions: {
    flexDirection: "row",
    gap: 8,
    alignItems: "center",
  },
  infoButton: {
    width: 32,
    height: 32,
    borderRadius: 16,
    backgroundColor: "#3B82F6",
    alignItems: "center",
    justifyContent: "center",
  },
  infoButtonText: {
    fontSize: 16,
    color: "#fff",
  },
  viewImageButton: {
    flexDirection: "row",
    alignItems: "center",
    gap: 4,
    paddingHorizontal: 10,
    paddingVertical: 6,
    backgroundColor: "#F3F4F6",
    borderRadius: 16,
  },
  viewImageText: {
    fontSize: 13,
    color: "#6B7280",
    fontWeight: "500",
  },
  imagePreviewOverlay: {
    flex: 1,
    backgroundColor: "rgba(0, 0, 0, 0.7)",
    justifyContent: "center",
    alignItems: "center",
  },
  imagePreviewContent: {
    width: "90%",
    maxHeight: "90%",
    backgroundColor: "#fff",
    borderRadius: 12,
    overflow: "hidden",
  },
  imagePreviewHeader: {
    flexDirection: "row",
    justifyContent: "space-between",
    alignItems: "center",
    padding: 16,
    borderBottomWidth: 1,
    borderBottomColor: "#E5E7EB",
    backgroundColor: "#F9FAFB",
  },
  imagePreviewTitle: {
    fontSize: 18,
    fontWeight: "700",
    color: "#111827",
  },
  imagePreviewCloseButton: {
    width: 32,
    height: 32,
    borderRadius: 16,
    backgroundColor: "#E5E7EB",
    alignItems: "center",
    justifyContent: "center",
  },
  imagePreviewCloseText: {
    fontSize: 20,
    color: "#6B7280",
    fontWeight: "700",
  },
  imagePreviewScroll: {
    maxHeight: 600,
  },
  imageSection: {
    padding: 16,
    borderBottomWidth: 1,
    borderBottomColor: "#F3F4F6",
  },
  imageSectionLabel: {
    fontSize: 14,
    fontWeight: "600",
    color: "#6B7280",
    marginBottom: 12,
  },
  previewBottomImage: {
    width: "100%",
    height: 174,
    backgroundColor: "#F9FAFB",
    borderRadius: 8,
  },
  previewFullscreenImage: {
    width: "100%",
    height: 400,
    backgroundColor: "#F9FAFB",
    borderRadius: 8,
  },
  noImagesContainer: {
    padding: 40,
    alignItems: "center",
    justifyContent: "center",
  },
  noImagesText: {
    fontSize: 16,
    color: "#9CA3AF",
    fontWeight: "500",
  },
  adminStatusContainer: {
    position: "absolute",
    bottom: 12,
    right: 12,
    flexDirection: "row",
    alignItems: "center",
    gap: 6,
  },
  adminStatusLabel: {
    fontSize: 11,
    color: "#6B7280",
    fontWeight: "600",
  },
  adminStatusBadge: {
    flexDirection: "row",
    alignItems: "center",
    gap: 4,
  },
  rejectionReasonContainer: {
    marginTop: 8,
    paddingTop: 8,
    borderTopWidth: 1,
    borderTopColor: "#FEE2E2",
    backgroundColor: "#FEF2F2",
    padding: 10,
    borderRadius: 6,
  },
  rejectionReasonLabel: {
    fontSize: 11,
    color: "#991B1B",
    fontWeight: "700",
    marginBottom: 4,
  },
  rejectionReasonText: {
    fontSize: 12,
    color: "#DC2626",
    lineHeight: 16,
  },
  adminStatusIcon: {
    fontSize: 12,
  },
  adminStatusTextPlain: {
    fontSize: 12,
    fontWeight: "600",
  },
});<|MERGE_RESOLUTION|>--- conflicted
+++ resolved
@@ -315,7 +315,6 @@
         ? formData.phoneNumber 
         : '+91' + formData.phoneNumber;
 
-<<<<<<< HEAD
       // For EDITING existing ads, use the old admin endpoint
       if (editingAdId) {
         const submitData: any = {
@@ -363,26 +362,6 @@
           Alert.alert('Error', data.message || 'Failed to update advertisement');
           setUploadProgress(0);
         }
-=======
-      if (response.ok) {
-        Alert.alert(
-          '✅ Ad Submitted Successfully!',
-          `💳 1020 credits deducted\n📊 Remaining credits: ${data.remainingCredits?.toLocaleString() || 'N/A'}\n\n⏳ Your ad is now pending admin approval.\n💵 After approval, admin will contact you for ₹180 payment.`,
-          [{ text: 'OK', onPress: () => {
-            // Reset form
-            setTitle('');
-            setPhoneNumber('');
-            setStartDate('');
-            setEndDate('');
-            setBottomImage(null);
-            setFullscreenImage(null);
-            // Switch to status tab to see the submitted ad
-            setActiveTab('status');
-            // Reload ads
-            loadMyAds();
-          }}]
-        );
->>>>>>> d7f22135
       } else {
         // For NEW ads, use the regular /api/ads endpoint WITHOUT admin token
         // This will create ads with 'pending' status that require admin approval
